--- conflicted
+++ resolved
@@ -195,14 +195,10 @@
 extern ZZX dbg_ptxt;
 ZZX dbgPoly, skPoly;
 extern Vec<ZZ> ptxt_pwr;
-<<<<<<< HEAD
-extern long printFlag;
-=======
 #define FLAG_PRINT_ZZX  1
 #define FLAG_PRINT_POLY 2
 #define FLAG_PRINT_VEC  4
 long printFlag = FLAG_PRINT_VEC;
->>>>>>> 3b6f7d68
 extern void decryptAndPrint(ostream& s, const Ctxt& ctxt, const FHESecKey& sk,
 			    const EncryptedArray& ea, long flags=0);
 
