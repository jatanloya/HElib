--- conflicted
+++ resolved
@@ -117,15 +117,8 @@
 
     // Start by rotating the constant part, no need to key-switch it
     CtxtPart tmpPart = ctxt.parts[0];
-<<<<<<< HEAD
-    tmpPart.automorph(k);
-
-{ FHE_NTIMER_START(automorph_addPrimesAndScale);
-=======
     tmpPart.automorph(amt);
->>>>>>> 54e3b9ca
     tmpPart.addPrimesAndScale(context.specialPrimes);
-}
     result->addPart(tmpPart, /*matchPrimeSet=*/true);
 
     // Then rotate the digits and key-switch them
