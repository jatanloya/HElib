--- conflicted
+++ resolved
@@ -275,70 +275,6 @@
 static void initUnpackEncoding(vector< vector<ZZX> >& unpackSlotEncoding,
 			       const EncryptedArray& ea)
 {
-<<<<<<< HEAD
-  Vec<long> mvec;
-  vector<long> gens;
-  vector<long> ords;
-
-  long m = mValues[idx][1];
-  assert(GCD(p, m) == 1);
-
-  append(mvec, mValues[idx][3]);
-  append(mvec, mValues[idx][4]);
-  if (mValues[idx][5]>1) append(mvec, mValues[idx][5]);
-  gens.push_back(mValues[idx][6]);
-  gens.push_back(mValues[idx][7]);
-  if (mValues[idx][8]>1) gens.push_back(mValues[idx][8]);
-  ords.push_back(mValues[idx][9]);
-  ords.push_back(mValues[idx][10]);
-  if (labs(mValues[idx][11])>1) ords.push_back(mValues[idx][11]);
-
-  cerr << "*** TestIt: p=" << p
-       << ", r=" << r
-       << ", L=" << L
-       << ", m=" << m
-       << " (=" << mvec << "), gens="<<gens<<", ords="<<ords
-       << endl;
-
-  setTimersOn();
-  FHE_NTIMER_START(initialize);
-  FHEcontext context(m, p, r, gens, ords);
-  buildModChain(context, L, /*c=*/3);
-  context.zMStar.printout();
-  double t = -GetTime();
-  cerr << "Computing key-independent bootstrapping tables..." << std::flush;
-  context.makeBootstrappable(mvec);
-  t += GetTime();
-  cerr << " done in "<<t<<" seconds\n";
-  long p2r = context.alMod.getPPowR();
-
-  cerr << "Generating keys\n" << std::flush;
-  FHESecKey secretKey(context);
-  FHEPubKey& publicKey = secretKey;
-  secretKey.GenSecKey(64);      // A Hamming-weight-64 secret key
-  addSome1DMatrices(secretKey); // compute key-switching matrices that we need
-  addFrbMatrices(secretKey);
-  cerr << "Computing key-dependent bootstrapping tables..." << std::flush;
-  t = -GetTime();
-  secretKey.genBootstrapData();
-  t += GetTime();
-  cerr << " done in "<<t<<" seconds\n";
-
-  FHE_NTIMER_STOP(initialize);
-  //  cerr << "****Initialization time:\n";
-  //  printAllTimers();
-  //  cerr << endl;
-  resetAllTimers();
-
-  dbgKey = &secretKey; // debugging key and ea
-  dbgEa = context.bootstrapEA; // EA for plaintext space p^{e+r-e'}
-
-  zz_p::init(p2r);
-  zz_pX poly_p = random_zz_pX(context.zMStar.getPhiM());
-  PowerfulConversion pConv(context.p2dConversion->getIndexTranslation());
-  HyperCube<zz_p> powerful(pConv.getShortSig());
-  pConv.polyToPowerful(powerful, poly_p);
-=======
   FHE_TIMER_START;
 
   zz_pBak bak; bak.save(); ea.getAlMod().restoreContext();
@@ -362,7 +298,6 @@
 
   vector<ZZX> C; 
   ea.buildLinPolyCoeffs(C, LM);
->>>>>>> cd56ba9a
   
 
   unpackSlotEncoding.resize(1);
