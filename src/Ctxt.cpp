/* Copyright (C) 2012-2017 IBM Corp.
 * This program is Licensed under the Apache License, Version 2.0
 * (the "License"); you may not use this file except in compliance
 * with the License. You may obtain a copy of the License at
 *   http://www.apache.org/licenses/LICENSE-2.0
 * Unless required by applicable law or agreed to in writing, software
 * distributed under the License is distributed on an "AS IS" BASIS,
 * WITHOUT WARRANTIES OR CONDITIONS OF ANY KIND, either express or implied.
 * See the License for the specific language governing permissions and
 * limitations under the License. See accompanying LICENSE file.
 */
#include <NTL/BasicThreadPool.h>
#include "binio.h"
#include "timing.h"
#include "FHEContext.h"
#include "Ctxt.h"
#include "FHE.h"

NTL_CLIENT;

extern int fhe_watcher;

NTL_CLIENT

void SKHandle::read(istream& str)
{
  powerOfS = read_raw_int(str);
  powerOfX = read_raw_int(str);
  secretKeyID = read_raw_int(str);
}
 
void SKHandle::write(ostream& str) const
{
  write_raw_int(str, powerOfS);
  write_raw_int(str, powerOfX);
  write_raw_int(str, secretKeyID);
}

// A hack for recording required automorphisms (see NumbTh.h)
std::set<long>* FHEglobals::automorphVals = NULL;
std::set<long>* FHEglobals::automorphVals2 = NULL;

// Dummy encryption, this procedure just encodes the plaintext in a Ctxt object
// NOTE: for now, it leaves the intFactor field of *this alone.
// This assumption is relied upon in the reCrypt() and thinReCrypt()
// routines in recryption.cpp.

void Ctxt::DummyEncrypt(const ZZX& ptxt, double size)
{
  if (isCKKS()) {
    ptxtSpace=1;
    long factor = getContext().alMod.getCx().encodeScalingFactor();
    if (size < 0.0)
      size = getContext().zMStar.getPhiM();
    noiseVar = size * factor*factor;
  } else { // BGV
    if (size < 0.0)
      size = getContext().zMStar.getPhiM() * (ptxtSpace/2.0)*(ptxtSpace/2.0);
    noiseVar = size;
  }
  primeSet = context.ctxtPrimes;
  highWaterMark = findBaseLevel();

  // A single part, with the plaintext as data and handle pointing to 1

  long f = isCKKS()?
    1 : rem(context.productOfPrimes(context.ctxtPrimes),ptxtSpace);
  if (f == 1) {
    DoubleCRT dcrt(ptxt, context, primeSet);  
    parts.assign(1, CtxtPart(dcrt));
  } else {
    ZZX tmp;
    MulMod(tmp, ptxt, f, ptxtSpace, /*positive=*/false);
    DoubleCRT dcrt(tmp, context, primeSet);  
    parts.assign(1, CtxtPart(dcrt));
  }
}


// Sanity-check: Check that prime-set is "valid", i.e. that it 
// contains either all the special primes or none of them
bool Ctxt::verifyPrimeSet() const
{
  IndexSet s = primeSet & context.specialPrimes; // special primes in primeSet
  if (!empty(s) && s!=context.specialPrimes) return false;

  s = primeSet / s;                              // ctxt primes in primeSet
  return (s.isInterval() && s.first()<=1 && !empty(s));
}


// Compute the number of digits that we need and the esitmated
// added noise from switching this ciphertext part.
static std::pair<long, NTL::xdouble>
keySwitchNoise(const CtxtPart& p, const FHEPubKey& pubKey, long pSpace)
{
  const FHEcontext& context = p.getContext();
  const PAlgebra& palg = context.zMStar;
  // WARNING: the following lines are written to prevent integer overflow
  double ksSize2 = to_double(context.stdev) * pSpace/2.0;
  if (palg.getPow2() > 0) // power of two
    ksSize2 *= ksSize2 * palg.getPhiM();
  else                    // not power of two
    ksSize2 *= (ksSize2 * palg.getM()) * palg.getM();
  // FIXME: Can we instead use the KeySwitch::noiseVar value?

  long nDigits = 0;
  xdouble addedNoise = to_xdouble(0.0);
  double sizeLeft = context.logOfProduct(p.getIndexSet());
  for (size_t i=0; i<context.digits.size() && sizeLeft>0.0; i++) {    
    nDigits++;

    double digitSize = context.logOfProduct(context.digits[i]);
    if (sizeLeft<digitSize) digitSize=sizeLeft;// need only part of this digit

    // Added noise due to this digit is keySwMatrixNoise^2 * |Di|^2, 
    // where |Di| is the magnitude of the digit
    addedNoise += ksSize2 * xexp(2*digitSize);

    sizeLeft -= digitSize;
  }

  // Sanity-check: make sure that the added noise is not more than the
  // special primes can handle: After dividing the added noise by the
  // product of all the special primes, it should be smaller than the
  // added noise term due to modulus switching, i.e.,
  // keySize * phi(m) * pSpace^2 / 4

  double phim = palg.getPhiM();
  double keySize = pubKey.getSKeySize(p.skHandle.getSecretKeyID());
  double logModSwitchNoise = log(keySize) 
    +2*log((double)pSpace) +log(phim) -log(4.0);
  double logKeySwitchNoise = log(addedNoise) 
    -2*context.logOfProduct(context.specialPrimes);
  assert(logKeySwitchNoise < logModSwitchNoise);

  return std::pair<long, NTL::xdouble>(nDigits,addedNoise);
}
std::pair<long, NTL::xdouble> Ctxt::computeKSNoise(long partIdx, long pSpace)
{
  if (pSpace<=1) pSpace = ptxtSpace;
  return keySwitchNoise(parts.at(partIdx), pubKey, pSpace);
}

// Multiply vector of digits by key-switching matrix and add to *this.
// It is assumed that W has at least as many b[i]'s as there are digits.
// The vector of digits is modified in place.
void Ctxt::keySwitchDigits(const KeySwitch& W, vector<DoubleCRT>& digits)
{  // An object to hold the pseudorandom ai's, note that it must be defined
  // with the maximum number of levels, else the PRG will go out of synch.
  // FIXME: This is a bug waiting to happen.
  DoubleCRT ai(context);

  // Subsequent ai's use the evolving RNG state
  RandomState state; // backup the NTL PRG seed
  NTL::SetSeed(W.prgSeed);

  // Add the columns in, one by one
  DoubleCRT tmpDCRT(context, IndexSet::emptySet());  
  for (size_t i=0; i<digits.size(); i++) {
    FHE_NTIMER_START(KS_loop);
    ai.randomize();
    tmpDCRT = digits[i];
  
    // The operations below all use the IndexSet of tmpDCRT
  
    // add digit*a[i] with a handle pointing to base of W.toKeyID
    {FHE_NTIMER_START(KS_loop_1);
     tmpDCRT.Mul(ai,  /*matchIndexSet=*/false);
    }
    {FHE_NTIMER_START(KS_loop_2);
     this->addPart(tmpDCRT, SKHandle(1,1,W.toKeyID), /*matchPrimeSet=*/true);
    }
    // add digit*b[i] with a handle pointing to one
    {FHE_NTIMER_START(KS_loop_3);
     digits[i].Mul(W.b[i], /*matchIndexSet=*/false);
    }
    {FHE_NTIMER_START(KS_loop_4);
     this->addPart(digits[i], SKHandle(), /*matchPrimeSet=*/true);
    }
  }
} // restore random state upon destruction of the RandomState, see NumbTh.h


//! @brief How many levels in the "base-set" for that ciphertext
long Ctxt::findBaseLevel() const 
{
  IndexSet s;
  findBaseSet(s);
  if (context.containsSmallPrime()) {
    if (s.contains(context.ctxtPrimes.first()))
      return 2*card(s) -1; // 1st prime is half size
    else
      return 2*card(s);
  }
  else return card(s);     // one prime per level
}

bool CtxtPart::operator==(const CtxtPart& other) const
{
  if (((DoubleCRT&)*this)!=((DoubleCRT&)other)) return false;
  
  return (skHandle==other.skHandle);
}

// Checking equality between ciphertexts. This routine performs a
// "shallow" check, comparing only pointers to ciphertext parts.
bool Ctxt::equalsTo(const Ctxt& other, bool comparePkeys) const
{
  if (&context != &other.context) return false;
  if (comparePkeys && &pubKey != &other.pubKey) return false;

  if (parts.size() != other.parts.size()) return false;
  for (size_t i=0; i<parts.size(); i++)
    if (parts[i] != other.parts[i]) return false;

  if (primeSet != other.primeSet) return false;
  if (ptxtSpace != other.ptxtSpace) return false;

  // compare noiseVar, ignoring small deviations
  if (noiseVar == 0.0) return (other.noiseVar == 0.0);
  xdouble ratio = other.noiseVar / noiseVar;
  return (ratio>0.9 && ratio<1.1);
}

// Constructor
Ctxt::Ctxt(const FHEPubKey& newPubKey, long newPtxtSpace):
  context(newPubKey.getContext()), pubKey(newPubKey), ptxtSpace(newPtxtSpace),
  noiseVar(to_xdouble(0.0))
{
  if (ptxtSpace<2) ptxtSpace = pubKey.getPtxtSpace();
  else assert (GCD(ptxtSpace, pubKey.getPtxtSpace()) > 1); // sanity check
  primeSet=context.ctxtPrimes;
  highWaterMark = findBaseLevel();
  intFactor = 1;
  ratFactor = 1.0;
}

// Constructor
Ctxt::Ctxt(ZeroCtxtLike_type, const Ctxt& ctxt):
  context(ctxt.getPubKey().getContext()), pubKey(ctxt.getPubKey()), 
  ptxtSpace(ctxt.getPtxtSpace()),
  noiseVar(to_xdouble(0.0))
{
  // same body as previous constructor
  if (ptxtSpace<2) ptxtSpace = pubKey.getPtxtSpace();
  else assert (GCD(ptxtSpace, pubKey.getPtxtSpace()) > 1); // sanity check
  primeSet=context.ctxtPrimes;
  highWaterMark = findBaseLevel();
  intFactor = 1;
  ratFactor = 1.0;
}


// A private assignment method that does not check equality of context or
// public key, this needed for example when we copy the pubEncrKey member
// between different public keys.
Ctxt& Ctxt::privateAssign(const Ctxt& other)
{
  FHE_TIMER_START;
  if (this == &other) return *this; // both point to the same object

  parts = other.parts;
  primeSet = other.primeSet;
  ptxtSpace = other.ptxtSpace;
  noiseVar  = other.noiseVar;
  highWaterMark = other.highWaterMark;
  intFactor = other.intFactor;
  ratFactor = other.ratFactor;
  return *this;
}

// explicitly multiply intFactor by e
void Ctxt::mulIntFactor(long e)
{
  if (e==1) return; // nothing to do
  intFactor = MulMod(intFactor, e, ptxtSpace);
  long bal_e = balRem(e, ptxtSpace);
  for (auto& part : parts) part *= bal_e;
  noiseVar *= fsquare(bal_e); // because every product was scaled by bal_e
}

// Ciphertext maintenance

// mod-switch up to add the primes in s \setminus primeSet, after this call we
// have s<=primeSet. s must contain either all special primes or none of them.
void Ctxt::modUpToSet(const IndexSet &s)
{
  IndexSet setDiff = s/primeSet; // set minus (primes in s but not in primeSet)
  if (empty(setDiff)) return;    // nothing to do, no primes are added

  // scale up all the parts to use also the primes in setDiff
  double f = 0.0;
  for (long i=0; i<lsize(parts); i++) {
    // addPrimesAndScale returns the log of the product of added primes,
    // all calls return the same value = log(prod. of primes in setDiff)
    f = parts[i].addPrimesAndScale(setDiff);
  }

  // The variance estimate grows by a factor of exp(f)^2 = exp(2f)
  noiseVar *= xexp(2*f);

  // If CKKS, the rational factor grows by a factor of exp(f)
  ratFactor *= xexp(f);

  primeSet.insert(setDiff); // add setDiff to primeSet
  assert(verifyPrimeSet()); // sanity-check: ensure primeSet is still valid
}

// mod-switch down to primeSet \intersect s, after this call we have
// primeSet<=s. s must contain either all special primes or none of them.
void Ctxt::modDownToSet(const IndexSet &s)
{
  FHE_TIMER_START;
  IndexSet intersection = primeSet & s;
  if (empty(intersection)) {
    cerr << "modDownToSet called from "<<primeSet<<" to "<<s<<endl;
    exit(1);
  }
  IndexSet setDiff = primeSet / intersection; // set-minus
  if (empty(setDiff)) return;    // nothing to do, removing no primes

  // Scale down all the parts: use either a simple "drop down" (just removing
  // primes, i.e., reducing the ctxt modulo the samaller modulus), or a "real
  // modulus switching" with rounding, basically whichever yeilds smaller
  // noise. Recall that we keep the invariant that a ciphertext mod Q is
  // decrypted to Q*m (mod p), so if we just "drop down" we still need to
  // multiply by (Q^{-1} mod p).

  // Get an estimate for the added noise term for modulus switching
  xdouble addedNoiseVar = modSwitchAddedNoiseVar();
  if (noiseVar*ptxtSpace*ptxtSpace < addedNoiseVar) { // just "drop down"
    for (size_t i=0; i<parts.size(); i++)
      parts[i].removePrimes(setDiff);       // remove the primes not in s
    long prodInv = 1;
    if (ptxtSpace>1)
      prodInv = InvMod(rem(context.productOfPrimes(setDiff),ptxtSpace), ptxtSpace);
    if (prodInv > 1) {
      for (size_t i=0; i<parts.size(); i++)
        parts[i] *= prodInv;
      noiseVar = (noiseVar*prodInv)*prodInv;
      // WARNING: the above line is written just so to prevent overflow
    }
    // cerr << "DEGENERATE DROP\n";
  } 
  else {                                       // do real mod switching
    for (size_t i=0; i<parts.size(); i++) 
      parts[i].scaleDownToSet(intersection, ptxtSpace);

    // update the noise estimate
    double f = context.logOfProduct(setDiff);
    noiseVar /= xexp(2*f);
    noiseVar += addedNoiseVar;
    ratFactor /= xexp(f); // The factor in CKKS encryption
  }
  primeSet.remove(setDiff); // remove the primes not in s
  assert(verifyPrimeSet()); // sanity-check: ensure primeSet is still valid
  FHE_TIMER_STOP;
}

void Ctxt::bringToLevel(long lvl)
{
  IndexSet target = (context.containsSmallPrime())?
    ((lvl&1)? IndexSet(0,(lvl-1)/2) : IndexSet(1,(lvl-1)/2))
    : IndexSet(0,lvl-1);
  assert(empty(target &context.specialPrimes));// no special primes in target

  modUpToSet(target);   // add any missing primes from target
  modDownToSet(target); // remove any primes not in target
}

// Modulus-switching down
void Ctxt::modDownToLevel(long lvl)
{
  long currentLvl;
  IndexSet targetSet;
  IndexSet currentSet = primeSet & context.ctxtPrimes;
  if (context.containsSmallPrime()) {
    currentLvl = 2*card(currentSet);
    if (currentSet.contains(0))
      currentLvl--;  // first prime is half the size

    if (lvl & 1) {   // odd level, includes the half-size prime
      targetSet = IndexSet(0,(lvl-1)/2);
    } else {
      targetSet = IndexSet(1,lvl/2);
    }
  }
  else {
    currentLvl = card(currentSet);
    targetSet = IndexSet(0,lvl-1);    // one prime per level
  }

  // If target is not below the current level, nothing to do
  if (lvl >= currentLvl && currentSet==primeSet) return;

  if (lvl >= currentLvl) { // just remove the special primes
    targetSet = currentSet;
  }

  // sanity-check: interval does not contain special primes
  assert(targetSet.disjointFrom(context.specialPrimes));

  // may need to mod-UP to include the smallest prime
  if (targetSet.contains(0) && !currentSet.contains(0))
    modUpToSet(targetSet); // adds the primes in targetSet / primeSet

  modDownToSet(targetSet); // removes the primes in primeSet / targetSet
}

void Ctxt::blindCtxt(const ZZX& poly)
{
  Ctxt tmp(pubKey);
  pubKey.Encrypt(tmp,poly,ptxtSpace,/*highNoise=*/true);
  *this += tmp;
  // FIXME: This implementation is not optimized, the levels in the
  //  modulus chain should be handled much better.
  // FIXME: Need to blind the intFactor too
}

// Reduce plaintext space to a divisor of the original plaintext space
void Ctxt::reducePtxtSpace(long newPtxtSpace)
{
  long g = GCD(ptxtSpace, newPtxtSpace);
  assert (g>1); // NOTE: Will trigger if called for CKKS ciphertext
  ptxtSpace = g;
  intFactor %= g;
}


// key-switch to (1,s_i), s_i is the base key with index keyID. If
// keyID<0 then re-linearize to any key for which a switching matrix exists
void Ctxt::reLinearize(long keyID)
{
  FHE_TIMER_START;
  // Special case: if *this is empty or already re-linearized then do nothing
  if (this->isEmpty() || this->inCanonicalForm(keyID)) return;
  // this->reduce();

  // To relinearize, the primeSet must be disjoint from the special primes
  if (!primeSet.disjointFrom(context.specialPrimes))
    modDownToSet(primeSet / context.specialPrimes);

  long g = ptxtSpace;
  Ctxt tmp(pubKey, ptxtSpace); // an empty ciphertext, same plaintext space
  tmp.intFactor = intFactor;   // same intFactor, too

  double logProd = context.logOfProduct(context.specialPrimes);
  tmp.noiseVar = noiseVar * xexp(2*logProd);  // The noise after mod-UP
  tmp.ratFactor = ratFactor * xexp(logProd);// CKKS factor after mod-up

  for (CtxtPart& part : parts) {
    // For a part relative to 1 or base,  only scale and add
    if (part.skHandle.isOne() || part.skHandle.isBase(keyID)) {
      part.addPrimesAndScale(context.specialPrimes);
      tmp.addPart(part, /*matchPrimeSet=*/true);
      continue;
    }
    // Look for a key-switching matrix to re-linearize this part
    const KeySwitch& W = (keyID>=0)? 
      pubKey.getKeySWmatrix(part.skHandle,keyID) :
      pubKey.getAnyKeySWmatrix(part.skHandle);

    assert(W.toKeyID>=0);      // verify that a switching matrix exists

    if (g>1) { // g==1 for CKKS, g>1 for BGV
      g = GCD(W.ptxtSpace, g); // verify that the plaintext spaces match
      assert (g>1);
      tmp.ptxtSpace = g;
    }    
    tmp.keySwitchPart(part, W); // switch this part & update noiseVar
  }
  *this = tmp;
}

void Ctxt::cleanUp()
{
  reLinearize();
  // reduce();
  if (!primeSet.disjointFrom(context.specialPrimes)) {
    modDownToSet(primeSet / context.specialPrimes);
  }
}

// Takes as arguments a key-switching matrix W = W[s'->s] and a
// ciphertext-part p relative to s', uses W to switch p relative to
// (1,s), and adds the and result to *this.
// It is assumed that the part p does not include any of the special
// primes, and that if *this is not an empty ciphertext then its
// primeSet is p.getIndexSet() \union context.specialPrimes
void Ctxt::keySwitchPart(const CtxtPart& p, const KeySwitch& W)
{
  FHE_TIMER_START;

  // no special primes in the input part
  assert(context.specialPrimes.disjointFrom(p.getIndexSet()));

  // For parts p that point to 1 or s, only scale and add
  if (p.skHandle.isOne() || p.skHandle.isBase(W.toKeyID)) { 
    CtxtPart pp = p;
    pp.addPrimesAndScale(context.specialPrimes);
    addPart(pp, /*matchPrimeSet=*/true);
    return; 
  }

  // some sanity checks
  assert(W.fromKey == p.skHandle);  // the handles must match

  // Compute the number of digits that we need and the esitmated
  // added noise from switching this ciphertext part.
  long nDigits;
  NTL::xdouble addedNoise;
  std::tie(nDigits,addedNoise)= keySwitchNoise(p, pubKey, W.ptxtSpace);

  // Break the ciphertext part into digits, if needed, and scale up these
  // digits using the special primes. This is the most expensive operation
  // during homormophic evaluation, so it should be thoroughly optimized.

  vector<DoubleCRT> polyDigits;
  p.breakIntoDigits(polyDigits, nDigits);

  // Finally we multiply the vector of digits by the key-switching matrix
  keySwitchDigits(W, polyDigits);
  noiseVar += addedNoise; // update the noise estimate
}


// Find the IndexSet such that modDown to that set of primes makes the
// additive term due to rounding into the dominant noise term 
void Ctxt::findBaseSet(IndexSet& s) const
{
  if (isCKKS()) {
    findBaseSetCKKS(s);
    return;
  }

  if (getNoiseVar()<=0.0) { // an empty ciphertext
    s = context.ctxtPrimes;
    return;
  }
  assert(verifyPrimeSet());
  bool halfSize = context.containsSmallPrime();
  double curNoise = log(getNoiseVar())/2;
  double firstNoise = context.logOfPrime(0);
  double noiseThreshold = log(modSwitchAddedNoiseVar())*0.55; 
  // FIXME: The above should have been 0.5. Making it a bit more means
  // that we will mod-switch a little less frequently, whether this is
  // a good thing needs to be tested.

  // remove special primes, if they are included in this->primeSet
  s = getPrimeSet();
  if (!s.disjointFrom(context.specialPrimes)) { 
    // scale down noise
    curNoise -= context.logOfProduct(context.specialPrimes);
    s.remove(context.specialPrimes);
  }

  /* We compare below to noiseThreshold+1 rather than to noiseThreshold
   * to make sure that if you mod-switch down to c.findBaseSet() and
   * then immediately call c.findBaseSet() again, it will not tell you
   * to mod-switch further down. Note that mod-switching adds close to
   * noiseThreshold to the scaled noise, so if the scaled noise was
   * equal to noiseThreshold then after mod-switchign you would have
   * roughly twice as much noise. Since we're mesuring the log, it means
   * that you may have as much as noiseThreshold+log(2), which we round
   * up to noiseThreshold+1 in the test below.
   */
  if (curNoise<=noiseThreshold+1) return; // no need to mod down

  // if the first prime in half size, begin by removing it
  if (halfSize && s.contains(0)) {
    curNoise -= firstNoise;
    s.remove(0);
  }

  // while noise is larger than threshold, scale down by the next prime
  while (curNoise>noiseThreshold && !empty(s)) {
    curNoise -= context.logOfPrime(s.last());
    s.remove(s.last());
  }

  // Add 1st prime if s is empty or if this does not increase noise too much
  if (empty(s) || (!s.contains(0) && curNoise+firstNoise<=noiseThreshold)) {
    s.insert(0);
    curNoise += firstNoise;
  }

  if (curNoise>noiseThreshold && log_of_ratio()>-0.5)
    cerr << "Ctxt::findBaseSet warning: already at lowest level\n";
}

// Find the IndexSet such that modDown to that set of primes makes the
// ratFactor only a bit bigger than the additive noise term due to rounding
void Ctxt::findBaseSetCKKS(IndexSet& s) const
{
  if (getNoiseVar()<=0.0) { // an empty ciphertext
    s = context.ctxtPrimes;
    return;
  }
  // check that either all specialPrimes are in, or they are all out
  assert(verifyPrimeSet());

  bool halfSize = context.containsSmallPrime();
  double first = halfSize? context.logOfPrime(0): 0.0;

  double curFactor = log(getRatFactor());
  double threshold = log(modSwitchAddedNoiseVar())
    + log(context.alMod.getPPowR()) + log(log(context.zMStar.getM()));

  // remove special primes, if they are included in this->primeSet
  s = getPrimeSet();
  if (!s.disjointFrom(context.specialPrimes)) { 
    // scale down noise
    curFactor -= context.logOfProduct(context.specialPrimes);
    s.remove(context.specialPrimes);
  }

  /* We compare below to threshold+1 rather than to threshold
   * to make sure that if you mod-switch down to c.findBaseSet()
   * and then immediately call c.findBaseSet() again, it will not
   * tell you to mod-switch further down.
   */
  if (curFactor<=threshold+1) return; // no need to mod down

  // if the first prime in half size, begin by removing it
  if (halfSize && s.contains(0)) {
    curFactor -= first;
    if (curFactor<threshold) return; // cannot even remove the half prime
    s.remove(0);
  }

  // while noise is larger than threshold, scale down by the next prime
  while (!empty(s)) {
    curFactor -= context.logOfPrime(s.last());
    if (curFactor + first < threshold) break; // canot remove this prime
    s.remove(s.last());
  }

  // If curNoise < threshold, add back 1st prime
  if (empty(s) || curFactor < threshold) {
    long idx = (context.ctxtPrimes / s).first(); // 1st prime not in s
    s.insert(idx);
  }

  if (log_of_ratio()>-0.5)
    cerr << "Ctxt::findBaseSetCKKS warning: already at lowest level\n";
}

/********************************************************************/
// Ciphertext arithmetic

// Add/subtract a ciphertext part to a ciphertext.
// With negative=true we subtract, otherwise we add.
void Ctxt::addPart(const DoubleCRT& part, const SKHandle& handle, 
		   bool matchPrimeSet, bool negative)
{
  FHE_TIMER_START;

  assert (&part.getContext() == &context);

  if (parts.size()==0) { // inserting 1st part 
    primeSet = part.getIndexSet();
    parts.push_back(CtxtPart(part,handle));
    if (negative) parts.back().Negate(); // not thread-safe??
  }
  else {       // adding to a ciphertext with existing parts
    if (!(part.getIndexSet() <= primeSet)) {
      // add to the the prime-set of *this, if needed (this is expensive)
      if (matchPrimeSet) {
        IndexSet setDiff = part.getIndexSet() / primeSet; // set minus
        for (size_t i=0; i<parts.size(); i++) parts[i].addPrimes(setDiff);
        primeSet.insert(setDiff);
      }
      else // this should never happen
        throw std::logic_error("part has too many primes and matchPrimeSet==false");
    }

    DoubleCRT tmp(context, IndexSet::emptySet());
    const DoubleCRT* ptr = &part;

    // mod-UP the part if needed
    IndexSet s = primeSet / part.getIndexSet();
    if (!empty(s)) { // if need to mod-UP, do it on a temporary copy
      tmp = part;
      tmp.addPrimesAndScale(s);
      ptr = &tmp;
    }
    long j = getPartIndexByHandle(handle);
    if (j>=0) { // found a matching part, add them up
      if (negative) parts[j] -= *ptr;
      else          parts[j] += *ptr;
    } else {    // no mathing part found, just append this part
      parts.push_back(CtxtPart(*ptr,handle));
      if (negative) parts.back().Negate(); // not thread-safe??
    }
  }
}

// Add a constant polynomial
void Ctxt::addConstant(const DoubleCRT& dcrt, double size)
{
  if (getContext().alMod.getTag()==PA_cx_tag) {
    addConstantCKKS(dcrt, to_xdouble(size));
    return;
  }

  // FIXME: the other addConstant variants should do the scaling
  // in the plaintext space, so as to not add noise
  

  // If the size is not given, use size = phi(m)*(ptxtSpace/2)^2
  if (size < 0.0)
      size = double(context.zMStar.getPhiM()) * fsquare(ptxtSpace) / 4.0;

  // Scale the constant, then add it to the part that points to one
  long f = 1;
  if (ptxtSpace > 2) {
    f = rem(context.productOfPrimes(primeSet),ptxtSpace);
    f = MulMod(intFactor, f, ptxtSpace);
    f = balRem(f, ptxtSpace);
  }

  noiseVar += size*fsquare(f);

  IndexSet delta = dcrt.getIndexSet() / primeSet; // set minus
  if (f==1 && empty(delta)) { // just add it
    addPart(dcrt, SKHandle(0,1,0));
    return;
  }

  // work with a local copy
  DoubleCRT tmp = dcrt;
  if (!empty(delta)) tmp.removePrimes(delta);
  if (f!=1)          tmp *= f;
  addPart(tmp, SKHandle(0,1,0));
}

// Add a constant polynomial
void Ctxt::addConstant(const ZZ& c)
{
  if (isCKKS()) {
    addConstantCKKS(c);
    return;
  }
  DoubleCRT dcrt(getContext(), getPrimeSet());
  long cc = rem(c, ptxtSpace); // reduce modulo plaintext space
  if (cc > ptxtSpace/2) cc -= ptxtSpace;
  dcrt = cc;

  double size = to_double(cc);

  addConstant(dcrt, size*size);
}


// Add a constant polynomial for CKKS encryption. We assume that
// the constant is scaled by PAlgebraModCx::encodeScalingFactor()
void addSomePrimes(Ctxt& c);
void Ctxt::addConstantCKKS(const DoubleCRT& dcrt, xdouble size, ZZ factor)
{
  if (IsZero(factor))
    conv(factor, getContext().alMod.getCx().encodeScalingFactor());

  // If the size is not given, use size = phi(m)*factor^2
  xdouble xfactor = to_xdouble(factor);
  if (size < 0.0) {
    size = context.zMStar.getPhiM() * xfactor * xfactor;
  }

  xdouble ratio = floor((ratFactor/xfactor) +0.5); // round to integer
  double inaccuracy = abs(conv<double>(ratio*xfactor/ratFactor) - 1.0);

  // Check if you need to scale up to get target accuracy of 2^{-r}
  if ((inaccuracy*getContext().alMod.getPPowR()) > 1.0) {
    addSomePrimes(*this);                   // This increases ratFactor
    ratio = floor((ratFactor/xfactor) +0.5); // re-compute the ratio
  }
  noiseVar += size*ratio*ratio;

  ZZ intRatio = conv<ZZ>(ratio);
  IndexSet delta = dcrt.getIndexSet() / getPrimeSet(); // set minus

  if (NTL::IsOne(intRatio) && empty(delta)) { // just add it
    addPart(dcrt, SKHandle(0,1,0));
    return;
  }

  // work with a local copy
  DoubleCRT tmp = dcrt;
  if (!empty(delta)) tmp.removePrimes(delta);

  delta = getPrimeSet() / tmp.getIndexSet(); // set minus
  if (!empty(delta)) tmp.addPrimes(delta);   // that's expensive

  if (!NTL::IsOne(intRatio)) tmp *= intRatio;
  addPart(tmp, SKHandle(0,1,0));
}

void Ctxt::addConstantCKKS(const ZZX& poly, xdouble size, ZZ factor)
{
  if (IsZero(factor))
    conv(factor, getContext().alMod.getCx().encodeScalingFactor());

  xdouble xfactor = to_xdouble(factor);
  xdouble ratio = floor((ratFactor/xfactor) +0.5); // round to integer
  double inaccuracy = abs(conv<double>(ratio*xfactor/ratFactor) - 1.0);

  // Check if you need to scale up to get target accuracy of 2^{-r}
  if ((inaccuracy*getContext().alMod.getPPowR()) > 1.0)
    addSomePrimes(*this);                   // This increases ratFactor

  // Now call the DoubleCRT version
  addConstantCKKS(DoubleCRT(poly,context,primeSet),size,factor);
}

void Ctxt::addConstantCKKS(const ZZ& c)
{
  ZZ factor = to_ZZ(floor(ratFactor +0.5));
  ZZ tmp = c * factor;

  DoubleCRT dcrt(getContext(), getPrimeSet());
  dcrt = tmp;

  xdouble size = to_xdouble(tmp);
  addConstantCKKS(dcrt, size*size, factor);
}

// Add at least one prime to the primeSet of c
void addSomePrimes(Ctxt& c)
{
  const FHEcontext& context = c.getContext();
  IndexSet s = c.getPrimeSet();

  // Sanity check: there should be something left to add
  assert(!s.contains(context.ctxtPrimes)
         || !s.contains(context.specialPrimes));

  // Add a ctxt prime if possible
  if (!s.contains(context.ctxtPrimes)) {
    IndexSet delta = context.ctxtPrimes / s;  // set minus
    long idx = delta.first(); // We know that |delta| >= 1

    // If this is the small prime, try to add a full-size prime instead
    if (context.containsSmallPrime()
        && idx == context.ctxtPrimes.first() && delta.card()>1) 
      idx = delta.next(idx);

    s.insert(idx);
  }
  else // otherwise , insert all the special primes
    s.insert(context.specialPrimes);

  c.modUpToSet(s);
}

void Ctxt::negate()
{
  for (size_t i=0; i<parts.size(); i++) parts[i].Negate();
}

// scale up c1, c2 so they have the same factor
void Ctxt::equalizeRationalFactors(Ctxt& c1, Ctxt &c2,
                                   pair<long,long> factors)
{
  long targetPrecision = c1.getContext().alMod.getPPowR()*2;

  // if factors are given, use them
  if (factors.first>0 && factors.second>0) {
    c1.multByConstant(to_ZZ(factors.first)); // small times a
    c1.ratFactor *= factors.first;
    c2.multByConstant(to_ZZ(factors.second));  // big times b
    c2.ratFactor *= factors.second;
    assert(closeToOne(c1.ratFactor/c2.ratFactor, targetPrecision));
    return;
  }
  // If factors are not given, compute them
  Ctxt& big  = (c1.ratFactor>c2.ratFactor)? c1 : c2;
  Ctxt& small= (c1.ratFactor>c2.ratFactor)? c2 : c1;

  xdouble ratio = big.ratFactor / small.ratFactor;
  if (ratio > targetPrecision) { // just scale up small
    small.multByConstant(to_ZZ(floor(ratio+0.5)));
    small.ratFactor *= ratio;
    return;
  }

  // Otherwise, need to scale both big and small

  // approximate ratio as a fraction a/b
  factors = rationalApprox(to_double(ratio), targetPrecision);
  small.multByConstant(to_ZZ(factors.first)); // small times a
  small.ratFactor *= factors.first;
  big.multByConstant(to_ZZ(factors.second));  // big times b
  big.ratFactor *= factors.second;
}

// Add/subtract another ciphertxt (depending on the negative flag)
void Ctxt::addCtxt(const Ctxt& other, bool negative)
{
  FHE_TIMER_START;

  // Sanity check: same context and public key
  assert (&context==&other.context && &pubKey==&other.pubKey);

  // Special case: if *this is empty then just copy other
  if (this->isEmpty()) {
    *this = other;
    if (negative) negate();
    return;
  }

  // Sanity check: verify that the plaintext spaces are compatible
<<<<<<< HEAD
  if (isCKKS())
    assert(getPtxtSpace()==1 && other.getPtxtSpace()==1);
  else { // BGV
    long g = GCD(this->ptxtSpace, other.ptxtSpace);
    assert (g>1);
    this->ptxtSpace = g;
  }
=======
  if (getPtxtSpace() > 1) {
    reducePtxtSpace(other.ptxtSpace);
  }
  else {
    assert(getPtxtSpace()==1 && other.getPtxtSpace()==1);
  }

  const Ctxt* other_pt = &other;
  Ctxt tmp(pubKey, other.ptxtSpace); // a temporaty empty ciphertext

  // make other ptxtSpace match
  if (ptxtSpace != other_pt->ptxtSpace) {
    if (other_pt != &tmp) { tmp = other; other_pt = &tmp; }
    tmp.reducePtxtSpace(ptxtSpace);
  }

>>>>>>> 56e7c5c3

  // Match the prime-sets, mod-UP the arguments if needed
  IndexSet s = other_pt->primeSet / primeSet; // set-minus
  if (!empty(s)) modUpToSet(s);


  s = primeSet / other_pt->primeSet; // set-minus
  if (!empty(s)) { // need to mod-UP the other, use a temporary copy
    if (other_pt != &tmp) { tmp = other; other_pt = &tmp; }
    tmp.modUpToSet(s);
  }

  // If approximate numbers, make sure the scaling factors are the same
<<<<<<< HEAD
  if (isCKKS() && !closeToOne(ratFactor/other_pt->ratFactor,
                              getContext().alMod.getPPowR()*2)) {
    if (other_pt != &tmp) {
      tmp = other;
      other_pt = &tmp;
    }
=======
  if (getPtxtSpace()==1 && ratFactor != other_pt->ratFactor
       && !closeToOne(ratFactor/other_pt->ratFactor,
                      getContext().alMod.getPPowR()*2)      ) {
    if (other_pt != &tmp) { tmp = other; other_pt = &tmp; }
>>>>>>> 56e7c5c3
    equalizeRationalFactors(*this, tmp);
  }

#if 0
  if (intFactor != other_pt->intFactor) { // harmonize factors
    long f1 = this->intFactor;
    long f2 = other_pt->intFactor;
    long ratio = MulMod(f2, InvMod(f1, ptxtSpace), ptxtSpace);
    mulIntFactor(ratio);
  } 
#else
  long e1 = 1, e2 = 1;

  if (intFactor != other_pt->intFactor) { // harmonize factors
    long f1 = this->intFactor;
    long f2 = other_pt->intFactor;

    long ratio = MulMod(f2, InvMod(f1, ptxtSpace), ptxtSpace);

    xdouble noise_min = 
      noiseVar*fsquare(balRem(ratio, ptxtSpace)) + other_pt->noiseVar;

    // set e1, e2 so that e1*f1 == e2*f2 (mod ptxtSpace),
    // minimizing the increase in noise.

    e1 = ratio; 
    // Initial choise is e1 == ratio and e2 == 1.
    // Now look for better choices

    for (long ee2 = 2; ee2 < ptxtSpace; ee2++) {
      if (GCD(ee2, ptxtSpace) == 1) {
	long ee1 = MulMod(ee2, ratio, ptxtSpace);
	xdouble noise_est = 
	  noiseVar*fsquare(balRem(ee1, ptxtSpace)) + 
          other_pt->noiseVar*fsquare(balRem(ee2, ptxtSpace));

	if (noise_est < noise_min) {
	  noise_min = noise_est;
	  e1 = ee1;
	  e2 = ee2;
	}
      }
    }
  } 

  if (e2 != 1) {
    if (other_pt != &tmp) { tmp = other; other_pt = &tmp; }
    tmp.mulIntFactor(e2);
  }

  if (e1 != 1) mulIntFactor(e1);

#endif

  // Go over the parts of other, for each one check if
  // there is a matching part in *this
  for (size_t i=0; i<other_pt->parts.size(); i++) {
    const CtxtPart& part = other_pt->parts[i];
    long j = getPartIndexByHandle(part.skHandle);
    if (j>=0) { // found a matching part, add them up
      if (negative) parts[j] -= part;
      else          parts[j] += part;
    } else {    // no mathing part found, just append this part
      parts.push_back(part);
      if (negative) parts.back().Negate(); // not thread safe??
    }
  }
  noiseVar += other_pt->noiseVar;
  highWaterMark = std::min(highWaterMark, other_pt->highWaterMark);
}

long fhe_disable_intFactor = 0;

// Create a tensor product of c1,c2. It is assumed that *this,c1,c2
// are defined relative to the same set of primes and plaintext space.
// It is also assumed that *this DOES NOT alias neither c1 nor c2.
void Ctxt::tensorProduct(const Ctxt& c1, const Ctxt& c2)
{
  clear();                // clear *this, before we start adding things to it
  primeSet = c1.primeSet; // set the correct prime-set before we begin

  long ptxtSp = c1.getPtxtSpace();

  long f = 1;

  if (ptxtSp > 2) {
    if (fhe_disable_intFactor) {
      // c1,c2 may be scaled, so multiply by the inverse scalar if needed
      f = rem(context.productOfPrimes(c1.getPrimeSet()),ptxtSp);
      if (f!=1) f = InvMod(f, ptxtSp);
    }
    else {
      long q = rem(context.productOfPrimes(c1.getPrimeSet()),ptxtSp);
      intFactor = MulMod(c1.intFactor, c2.intFactor, ptxtSp);
      intFactor = MulMod(intFactor, q, ptxtSp);
    }
  }


  // The actual tensoring
  CtxtPart tmpPart(context, IndexSet::emptySet()); // a scratch CtxtPart
  for (size_t i=0; i<c1.parts.size(); i++) {
    CtxtPart thisPart = c1.parts[i];
    if (f!=1) thisPart *= f;
    for (size_t j=0; j<c2.parts.size(); j++) {
      tmpPart = c2.parts[j];
      // What secret key will the product point to?
      if (!tmpPart.skHandle.mul(thisPart.skHandle, tmpPart.skHandle))
	Error("Ctxt::tensorProduct: cannot multiply secret-key handles");

      tmpPart *= thisPart; // The element of the tensor product

      // Check if we already have a part relative to this secret-key handle
      long k = getPartIndexByHandle(tmpPart.skHandle);
      if (k >= 0) // found a matching part
	parts[k] += tmpPart;
      else
	parts.push_back(tmpPart);
    }
  }

  /* Compute the noise estimate as c1.noiseVar * c2.noiseVar * factor
   * where the factor depends on the handles of c1,c2. Specifically,
   * if the largest powerOfS in c1,c2 are n1,n2, respectively, then we
   * have factor = ((n1+n2) choose n2).
   */
  long n1=0,  n2=0;
  for (size_t i=0; i<c1.parts.size(); i++) // get largest powerOfS in c1
    if (c1.parts[i].skHandle.getPowerOfS() > n1)
      n1 = c1.parts[i].skHandle.getPowerOfS();
  for (size_t i=0; i<c2.parts.size(); i++) // get largest powerOfS in c2
    if (c2.parts[i].skHandle.getPowerOfS() > n2)
      n2 = c2.parts[i].skHandle.getPowerOfS();

  // compute ((n1+n2) choose n2)
  long factor = 1;
  for (long i=n1+1; i<=n1+n2; i++) factor *= i;
  for (long i=n2  ; i>1     ; i--) factor /= i;

  noiseVar = c1.noiseVar * c2.noiseVar * factor * context.zMStar.get_cM();
  noiseVar *= fsquare(f);
  ratFactor = c1.ratFactor * c2.ratFactor * f;
}


Ctxt& Ctxt::operator*=(const Ctxt& other)
{
  FHE_TIMER_START;
  // Special case: if *this is empty then do nothing
  if (this->isEmpty()) return  *this;

  // FIXME: what if other.isEmpty()? should we just
  // do the following?
  //   *this = other;

  // Sanity check: plaintext spaces are compatible
  if (isCKKS())
    assert(getPtxtSpace()==1 && other.getPtxtSpace()==1);
  else { // GBV
    long g = GCD(this->ptxtSpace, other.ptxtSpace);
    assert (g>1);
    this->ptxtSpace = g;
  }

  Ctxt tmpCtxt(this->pubKey, this->ptxtSpace); // a scratch ciphertext
  long lvl = findBaseLevel();
  if (lvl > highWaterMark) {
    lvl = highWaterMark;
    std::cerr << "Ctxt::operator*=: dropping level due to high-water mark\n";
  }
  if (this == &other) {  // a squaring operation
    modDownToLevel(lvl); // mod-down if needed
    tmpCtxt.tensorProduct(*this, other); // compute the actual product
    tmpCtxt.noiseVar *= 2; // a correction factor due to dependency
  }
  else {                // standard multiplication between two ciphertexts
    // Sanity check: same context and public key
    assert (&context==&other.context && &pubKey==&other.pubKey);

    // Match the levels, mod-DOWN the arguments if needed
    long otherLvl = other.findBaseLevel();
    if (otherLvl > other.highWaterMark) {
      otherLvl = other.highWaterMark;
      std::cerr << "Ctxt::operator*=: dropping level due to high-water mark\n";
    }
    if (isCKKS()) {
      highWaterMark = lvl-1;
      if (lvl < otherLvl)
        lvl = otherLvl; // the larger of the two
    }
    else {
      if (lvl > otherLvl) lvl = otherLvl; // the smaller of the two
      highWaterMark = lvl-1;
    }

    // mod-DOWN *this, if needed (also removes special primes, if any)
    bringToLevel(lvl);

    // mod-DOWN other, if needed
    if (primeSet!=other.primeSet){ // use temporary copy to mod-DOWN other
      Ctxt tmpCtxt1 = other;
      tmpCtxt1.bringToLevel(lvl);
      tmpCtxt.tensorProduct(*this,tmpCtxt1); // compute the actual product
    }
    else 
      tmpCtxt.tensorProduct(*this, other);   // compute the actual product
  }
  *this = tmpCtxt; // copy the result into *this

  return *this;
}

// Higher-level multiply routines that include also modulus-switching
// and re-linearization

void Ctxt::multiplyBy(const Ctxt& other)
{
  FHE_TIMER_START;
  // Special case: if *this is empty then do nothing
  if (this->isEmpty()) return;

  *this *= other;  // perform the multiplication
  reLinearize();   // re-linearize
}

void Ctxt::multiplyBy2(const Ctxt& other1, const Ctxt& other2)
{
  FHE_TIMER_START;
  // Special case: if *this is empty then do nothing
  if (this->isEmpty()) return;

  long lvl = findBaseLevel();
  long lvl1 = other1.findBaseLevel();
  long lvl2 = other2.findBaseLevel();

  if (lvl<lvl1 && lvl<lvl2){ // if both others at higher levels than this,
    Ctxt tmp = other1;       // multiply others by each other, then by this
    if (&other1 == &other2) tmp *= tmp; // squaring rather than multiplication
    else                    tmp *= other2;

    *this *= tmp;
    reLinearize(); // re-linearize after all the multiplications
    return;
  }

  const Ctxt *first, *second;
  if (lvl<lvl2 || lvl1<lvl2) { // lvl1<=lvl<lvl2 or lvl1<=lvl,lvl2
                               // multiply by other2, then by other1
    first = &other2;
    second = &other1;
  }
  else { // multiply first by other1, then by other2
    first = &other1;
    second = &other2;
  }

  if (this == second) { // handle pointer collision
    Ctxt tmp = *second;
    *this *= *first;
    *this *= tmp;
    if (this == first) // cubing operation
      noiseVar *= 3;   // a correction factor due to dependency
    else
      noiseVar *= 2;   // a correction factor due to dependency
  } else {
    *this *= *first;
    *this *= *second;
  }
  reLinearize(); // re-linearize after all the multiplications
}

// Multiply-by-constant
void Ctxt::multByConstant(const ZZ& c)
{
  // Special case: if *this is empty then do nothing
  if (this->isEmpty()) return;
  FHE_TIMER_START;

  const ZZ* cPtr = &c;
  if (isCKKS()) {
    xdouble size = to_xdouble(c);
    noiseVar *= size*size * getContext().zMStar.get_cM();
  }
  else { // BGV
    long cc = rem(c, ptxtSpace); // reduce modulo plaintext space
    if (cc > ptxtSpace/2) cc -= ptxtSpace;
    else if (cc < -ptxtSpace/2) cc += ptxtSpace;

    double size = to_double(cc);
    noiseVar *= size*size * getContext().zMStar.get_cM();

    ZZ tmp = to_ZZ(cc);
    cPtr = &tmp;
  }

  // multiply all the parts by this constant
  for (size_t i=0; i<parts.size(); i++) parts[i] *= (*cPtr);
}

// Multiply-by-constant, it is assumed that the size of this
// constant fits in a double float
void Ctxt::multByConstant(const DoubleCRT& dcrt, double size)
{
  FHE_TIMER_START;
  if (isCKKS()) {
    multByConstantCKKS(dcrt, to_xdouble(size));
    return;
  }
  // Special case: if *this is empty then do nothing
  if (this->isEmpty()) return;

  // If the size is not given, we use the default value phi(m)*ptxtSpace^2/2
  if (size < 0.0) {
    size = context.zMStar.getPhiM() * (ptxtSpace/2.0)*(ptxtSpace/2.0);
  }

  // multiply all the parts by this constant
  for (size_t i=0; i<parts.size(); i++) 
    parts[i].Mul(dcrt,/*matchIndexSets=*/false);

  noiseVar *= size * context.zMStar.get_cM();
}

void Ctxt::multByConstant(const ZZX& poly, double size)
{
  FHE_TIMER_START;
  if (this->isEmpty()) return;
  DoubleCRT dcrt(poly,context,primeSet);
  multByConstant(dcrt,size);
}

void Ctxt::multByConstant(const zzX& poly, double size)
{
  FHE_TIMER_START;
  if (this->isEmpty()) return;
  DoubleCRT dcrt(poly,context,primeSet);
  multByConstant(dcrt,size);
}

void Ctxt::multByConstantCKKS(const DoubleCRT& dcrt, xdouble size, ZZ factor)
{
  // Special case: if *this is empty then do nothing
  if (this->isEmpty()) return;

  if (IsZero(factor))
    conv(factor, getContext().alMod.getCx().encodeScalingFactor());

  // If the size is not given, use size = phi(m)*factor^2
  xdouble xfactor = to_xdouble(factor);
  if (size < 0.0)
    size = context.zMStar.getPhiM() * xfactor * xfactor;

  noiseVar *= size * context.zMStar.get_cM();
  ratFactor *= xfactor;

  // multiply all the parts by this constant
  for (size_t i=0; i<parts.size(); i++) 
    parts[i].Mul(dcrt,/*matchIndexSets=*/false);
}

// Divide a cipehrtext by 2. It is assumed that the ciphertext
// encrypts an even polynomial and has plaintext space 2^r for r>1.
// As a side-effect, the plaintext space is halved from 2^r to 2^{r-1}
// If these assumptions are not met then the result will not be a
// valid ciphertext anymore.
void Ctxt::divideBy2()
{
  // Special case: if *this is empty then do nothing
  if (this->isEmpty()) return;
  assert (ptxtSpace % 2 == 0 && ptxtSpace>2);

  // multiply all the parts by (productOfPrimes+1)/2
  ZZ twoInverse; // set to (Q+1)/2
  getContext().productOfPrimes(twoInverse, getPrimeSet());
  twoInverse += 1;
  twoInverse /= 2;
  for (size_t i=0; i<parts.size(); i++)
    parts[i] *= twoInverse;

  noiseVar /= 4;  // noise is halved by this operation
  ptxtSpace /= 2; // and so is the plaintext space
  intFactor %= ptxtSpace; // adjust intFactor
}

// Divide a cipehrtext by p, for plaintext space p^r, r>1. It is assumed
// that the ciphertext encrypts a polynomial which is zero mod p. If this
// is not the case then the result will not be a valid ciphertext anymore.
// As a side-effect, the plaintext space is reduced from p^r to p^{r-1}.
void Ctxt::divideByP()
{
  // Special case: if *this is empty then do nothing
  if (this->isEmpty()) return;

  long p = getContext().zMStar.getP();
  assert (ptxtSpace % p == 0 && ptxtSpace>p);

  // multiply all the parts by p^{-1} mod Q (Q=productOfPrimes)
  ZZ pInverse, Q;
  getContext().productOfPrimes(Q, getPrimeSet());
  InvMod(pInverse, conv<ZZ>(p), Q);
  for (size_t i=0; i<parts.size(); i++)
    parts[i] *= pInverse;

  noiseVar  /= fsquare(p);  // noise is reduced by a p factor
  ptxtSpace /= p;           // and so is the plaintext space
  intFactor %= ptxtSpace; // adjust intFactor
}

void Ctxt::automorph(long k) // Apply automorphism F(X)->F(X^k) (gcd(k,m)=1)
{
  FHE_TIMER_START;
  // Special case: if *this is empty then do nothing
  if (this->isEmpty()) return;

  // Sanity check: verify that k \in Zm*
  assert (context.zMStar.inZmStar(k));
  long m = context.zMStar.getM();

  // Apply this automorphism to all the parts
  for (size_t i=0; i<parts.size(); i++) { 
    parts[i].automorph(k);
    if (!parts[i].skHandle.isOne()) {
      parts[i].skHandle.powerOfX = MulMod(parts[i].skHandle.powerOfX,k,m);
    }
  }
  // no change in noise variance
  FHE_TIMER_STOP;
}


// Apply F(X)->F(X^k) followed by re-liearization. The automorphism is possibly
// evaluated via a sequence of steps, to ensure that we can re-linearize the
// result of every step.
void Ctxt::smartAutomorph(long k) 
{
  FHE_TIMER_START;

  // A hack: record this automorphism rather than actually performing it
  if (isSetAutomorphVals()) { // defined in NumbTh.h
    recordAutomorphVal(k);
    return;
  }
  // Special case: if *this is empty then do nothing
  if (this->isEmpty()) return;

  // Sanity check: verify that k \in Zm*
  long m = context.zMStar.getM();
  k = mcMod(k, m);
  assert (context.zMStar.inZmStar(k));

  long keyID=getKeyID();
  if (!pubKey.isReachable(k,keyID)) {// must have key-switching matrices for it
    throw std::logic_error("no key-switching matrices for k="+std::to_string(k)
                           + ", keyID="+std::to_string(keyID));
  }

  if (!inCanonicalForm(keyID)) {     // Re-linearize the input, if needed
    reLinearize(keyID);
    assert (inCanonicalForm(keyID)); // ensure that re-linearization succeeded
  }

  while (k != 1) {
    const KeySwitch& matrix = pubKey.getNextKSWmatrix(k,keyID);
    long amt = matrix.fromKey.getPowerOfX();

    // A hack: record this automorphism rather than actually performing it
    if (isSetAutomorphVals2()) { // defined in NumbTh.h
      recordAutomorphVal2(amt);
      return;
    }
    //cerr << "********* automorph " << amt << "\n";
    automorph(amt);
    reLinearize(keyID);
    k = MulMod(k, InvMod(amt,m), m);
  }
  FHE_TIMER_STOP;
}



// applies the Frobenius automorphism p^j
void Ctxt::frobeniusAutomorph(long j) 
{
  FHE_TIMER_START;
  // Special case: if *this is empty then do nothing
  if (this->isEmpty()) return;

  long m = context.zMStar.getM();
  long p = context.zMStar.getP();
  long d = context.zMStar.getOrdP();

  j = mcMod(j, d);
  long val = PowerMod(p, j, m);
  smartAutomorph(val);
  FHE_TIMER_STOP;
}


/********************************************************************/
// Utility methods

const long Ctxt::getKeyID() const
{
  for (size_t i=0; i<parts.size(); i++)
    if (!parts[i].skHandle.isOne()) return parts[i].skHandle.getSecretKeyID();

  return 0; // no part pointing to anything, return the default key
}

// Estimates the added noise variance from mod-switching down
xdouble Ctxt::modSwitchAddedNoiseVar() const
{
  xdouble addedNoise = to_xdouble(0.0);

  // incorporate the secret keys' Hamming-weight
  for (size_t i=0; i<parts.size(); i++) {
    if (parts[i].skHandle.isOne()) {
      addedNoise += 1.0;
    }
    else {
      long keyId = parts[i].skHandle.getSecretKeyID();
      long d = parts[i].skHandle.getPowerOfS();
      xdouble h, t;
      h = pubKey.getSKeySize(keyId);

      // added noise is d! h^d
      t = h;
      for (long j = 2; j <= d; j++)
        t *= h * j;

      addedNoise += t;
    }
  }
  double roundingNoise = context.zMStar.getPhiM();
  if (getPtxtSpace()>1)
    roundingNoise *= (ptxtSpace/2.0) * (ptxtSpace/ 2.0);
    // WARNING: the line above is written to prevent overflow

  return addedNoise * roundingNoise;
}


// void Ctxt::reduce() const
// {
//   long n = parts.size();
//   for (long i = 0; i < n; i++) parts[i].reduce();
// }

void Ctxt::write(ostream& str) const
{
  writeEyeCatcher(str, BINIO_EYE_CTXT_BEGIN);
  
  /*  Writing out in binary:
    1.  long ptxtSpace
    2.  xdouble noiseVar
    3.  IndexSet primeSet;
    4.  vector<CtxtPart> parts;
  */  
  
  write_raw_int(str, ptxtSpace);
  write_raw_int(str, highWaterMark);
  write_raw_int(str, intFactor);
  write_raw_xdouble(str, ratFactor);
  write_raw_xdouble(str, noiseVar);
  primeSet.write(str);
  write_raw_vector(str, parts);    
 
  writeEyeCatcher(str, BINIO_EYE_CTXT_END);
}

void Ctxt::read(istream& str)
{
  assert(readEyeCatcher(str, BINIO_EYE_CTXT_BEGIN)==0);
  
  ptxtSpace = read_raw_int(str);
  highWaterMark = read_raw_int(str);
  intFactor = read_raw_int(str);
  ratFactor = read_raw_xdouble(str);
  noiseVar = read_raw_xdouble(str); 
  primeSet.read(str); 
  CtxtPart blankCtxtPart(context, IndexSet::emptySet());
  read_raw_vector(str, parts, blankCtxtPart);    

  assert(readEyeCatcher(str, BINIO_EYE_CTXT_END)==0);
}

void CtxtPart::write(ostream& str)
{ 
  this->DoubleCRT::write(str); // CtxtPart is a child.
  skHandle.write(str);
}


void CtxtPart::read(istream& str)
{
  this->DoubleCRT::read(str); // CtxtPart is a child.
  skHandle.read(str);
}


istream& operator>>(istream& str, SKHandle& handle)
{
  seekPastChar(str,'['); // defined in NumbTh.cpp
  str >> handle.powerOfS;
  str >> handle.powerOfX;
  str >> handle.secretKeyID;
  seekPastChar(str,']');
  return str;
}

ostream& operator<<(ostream& str, const CtxtPart& p)
{
  return str << "[" << ((const DoubleCRT&)p) << endl 
	     << p.skHandle << "]"; 
}

istream& operator>>(istream& str, CtxtPart& p)
{
  seekPastChar(str,'['); // defined in NumbTh.cpp
  str >> (DoubleCRT&) p;
  str >> p.skHandle;
  seekPastChar(str,']');
  return str;
}

ostream& operator<<(ostream& str, const Ctxt& ctxt)
{
  str << "["<<ctxt.ptxtSpace<<" "<<ctxt.noiseVar<<" "<<ctxt.primeSet
      << ctxt.highWaterMark << " "
      << ctxt.intFactor << " " << ctxt.ratFactor << " "
      << ctxt.parts.size() << endl;
  for (size_t i=0; i<ctxt.parts.size(); i++)
    str << ctxt.parts[i] << endl;
  return str << "]";
}

istream& operator>>(istream& str, Ctxt& ctxt)
{
  seekPastChar(str,'['); // defined in NumbTh.cpp
  str >> ctxt.ptxtSpace >> ctxt.noiseVar >> ctxt.primeSet
      >> ctxt.highWaterMark >> ctxt.intFactor >> ctxt.ratFactor;
  long nParts;
  str >> nParts;
  ctxt.parts.resize(nParts, CtxtPart(ctxt.context,IndexSet::emptySet()));
  for (long i=0; i<nParts; i++) {
    str >> ctxt.parts[i];
    assert (ctxt.parts[i].getIndexSet()==ctxt.primeSet); // sanity-check
  }
  seekPastChar(str,']');
  return str;
}


void CheckCtxt(const Ctxt& c, const char* label)
{
  cerr << "  "<<label << ", level=" << c.findBaseLevel() << ", log(noise/modulus)~" << c.log_of_ratio() << ", p^r="<<c.getPtxtSpace()<<endl;
}

// The recursive incremental-product function that does the actual work
static void recursiveIncrementalProduct(Ctxt array[], long n)
{
  if (n <= 1) return; // nothing to do

  // split the array in two, first part is the highest power of two smaller
  // than n and second part is the rest

  long ell = NTL::NumBits(n-1); // 2^{l-1} <= n-1
  long n1 = 1UL << (ell-1);     // n/2 <= n1 = 2^l < n

  // Call the recursive procedure separately on the first and second parts
  recursiveIncrementalProduct(array, n1);
  recursiveIncrementalProduct(&array[n1], n-n1);

  // Multiply the last product in the 1st part into every product in the 2nd
  if (n-n1 > 1) {
    NTL_EXEC_RANGE(n-n1, first, last)
    for (long i=n1+first; i<n1+last; i++)
      array[i].multiplyBy(array[n1-1]);
    NTL_EXEC_RANGE_END
  }
  else
    for (long i=n1; i<n; i++) array[i].multiplyBy(array[n1-1]);
}

// For i=n-1...0, set v[i]=prod_{j<=i} v[j]
// This implementation uses depth log n and (nlog n)/2 products
void incrementalProduct(vector<Ctxt>& v)
{
  long n = v.size();  // how many ciphertexts do we have
  if (n > 0) recursiveIncrementalProduct(&v[0], n); // do the actual work
}


static void recursiveTotalProduct(Ctxt& out, const Ctxt array[], long n)
{
  if (n <= 3) {
    out = array[0];
    if (n == 2)      out.multiplyBy(array[1]);
    else if (n == 3) out.multiplyBy2(array[1],array[2]);
    return;
  }

  // split the array in two

  long ell = NTL::NumBits(n-1); // 2^{l-1} <= n-1
  long n1 = 1UL << (ell-1);     // n/2 <= n1 = 2^l < n

  // Call the recursive procedure separately on the first and second parts
  Ctxt out2(ZeroCtxtLike, out);
  recursiveTotalProduct(out, array, n1);
  recursiveTotalProduct(out2, &array[n1], n-n1);

  // Multiply the beginning of the two halves
  out.multiplyBy(out2);
}

// set out=prod_{i=0}^{n-1} v[j], takes depth log n and n-1 products
// out could point to v[0], but having it pointing to any other v[i]
// will make the result unpredictable.
void totalProduct(Ctxt& out, const vector<Ctxt>& v)
{
  long n = v.size();  // how many ciphertexts do we have
  if (n > 0) recursiveTotalProduct(out, &v[0], n); // do the actual work
}


// Compute the inner product of two vectors of ciphertexts, this routine uses
// the lower-level *= operator and does only one re-linearization at the end.
void innerProduct(Ctxt& result, const vector<Ctxt>& v1, const vector<Ctxt>& v2)
{
  long n = min(v1.size(), v2.size());
  if (n<=0) {
    result.clear();
    return;
  }
  result = v1[0]; result *= v2[0];
  for (long i=1; i<n; i++) {
    Ctxt tmp = v1[i];
    tmp *= v2[i];
    result += tmp;
  }
  result.reLinearize();
}

// Compute the inner product of a ciphertext vector and a constant vector
void innerProduct(Ctxt& result,
		  const vector<Ctxt>& v1, const vector<DoubleCRT>& v2)
{
  long n = min(v1.size(), v2.size());
  if (n<=0) {
    result.clear();
    return;
  }
  result = v1[0]; result.multByConstant(v2[0]);
  for (long i=1; i<n; i++) {
    Ctxt tmp = v1[i];
    tmp.multByConstant(v2[i]);
    result += tmp;
  }
}

void innerProduct(Ctxt& result,
		  const vector<Ctxt>& v1, const vector<ZZX>& v2)
{
  long n = min(v1.size(), v2.size());
  if (n<=0) {
    result.clear();
    return;
  }
  result = v1[0]; result.multByConstant(v2[0]);
  for (long i=1; i<n; i++) {
    Ctxt tmp = v1[i];
    tmp.multByConstant(v2[i]);
    result += tmp;
  }
}



// Special-purpose modulus-switching for bootstrapping.
// Mod-switch to an externally-supplied modulus. The modulus need not be in
// the moduli-chain in the context, and does not even need to be a prime.
// The ciphertext *this is not affected, instead the result is returned in
// the zzParts vector, as a vector of ZZX'es. Returns an extimate for the
// noise variance after mod-switching.
#include "powerful.h"
double Ctxt::rawModSwitch(vector<ZZX>& zzParts, long toModulus) const
{
  // Ensure that new modulus is co-prime with plaintetx space
  const long p2r = getPtxtSpace();
  assert(toModulus>1 && p2r>1 && GCD(toModulus,p2r)==1);

  // Compute the ratio between the current modulus and the new one.
  // NOTE: toModulus is a long int, so a double for the logarithms and
  //       xdouble for the ratio itself is sufficient
  xdouble ratio = xexp(log((double)toModulus)
		       - context.logOfProduct(getPrimeSet()));

  // Compute also the ratio modulo ptxtSpace
  const ZZ fromModulus = context.productOfPrimes(getPrimeSet());
  long ratioModP = MulMod(toModulus % p2r, 
			  InvMod(rem(fromModulus,p2r),p2r), p2r);

  mulmod_precon_t precon = PrepMulModPrecon(ratioModP, p2r);

  // cerr << "## converting from mod-"<<context.productOfPrimes(getPrimeSet())
  //      << " to mod-"<<toModulus<<" (ratio="<<ratio
  //      << "), ptxtSpace="<<p2r<<endl;

  // Scale and round all the integers in all the parts
  zzParts.resize(parts.size());
  const PowerfulDCRT& p2d_conv = *context.rcData.p2dConv;
  for (size_t i=0; i<parts.size(); i++) {

    Vec<ZZ> powerful;
    p2d_conv.dcrtToPowerful(powerful, parts[i]); // conver to powerful rep

    for (long j=0; j<powerful.length(); j++) {
      const ZZ& coef = powerful[j];
      long c_mod_p = MulModPrecon(rem(coef,p2r), ratioModP, p2r, precon);
      xdouble xcoef = ratio*conv<xdouble>(coef); // the scaled coefficient

      // round xcoef to an integer which is equal to c_mod_p modulo ptxtSpace
      long rounded = conv<long>(floor(xcoef));
      long r_mod_p = rounded % p2r;
      if (r_mod_p < 0) r_mod_p += p2r; // r_mod_p in [0,p-1]

      if (r_mod_p != c_mod_p) {
        long delta = SubMod(c_mod_p, r_mod_p, p2r);
	// either add delta or subtract toModulus-delta
	rounded += delta;
	if (delta > toModulus-delta) rounded -= p2r;
      }
      // SetCoeff(zzParts[i],j,rounded);
      conv(powerful[j], rounded);  // store back in the powerful vector
    }
    //  if (deg(zzParts[i])<20) cerr << "]\n   scaled poly="<<zzParts[i]<<endl;
    p2d_conv.powerfulToZZX(zzParts[i],powerful); // conver to ZZX
  }

  // Return an estimate for the noise
  return conv<double>(noiseVar*ratio*ratio + modSwitchAddedNoiseVar());
}<|MERGE_RESOLUTION|>--- conflicted
+++ resolved
@@ -909,38 +909,25 @@
     return;
   }
 
-  // Sanity check: verify that the plaintext spaces are compatible
-<<<<<<< HEAD
+  // Verify that the plaintext spaces are compatible
   if (isCKKS())
     assert(getPtxtSpace()==1 && other.getPtxtSpace()==1);
-  else { // BGV
-    long g = GCD(this->ptxtSpace, other.ptxtSpace);
-    assert (g>1);
-    this->ptxtSpace = g;
-  }
-=======
-  if (getPtxtSpace() > 1) {
-    reducePtxtSpace(other.ptxtSpace);
-  }
-  else {
-    assert(getPtxtSpace()==1 && other.getPtxtSpace()==1);
-  }
-
+  else // BGV
+    this->reducePtxtSpace(other.getPtxtSpace());
+
+  Ctxt tmp(pubKey, other.ptxtSpace); // a temporaty empty ciphertext
   const Ctxt* other_pt = &other;
-  Ctxt tmp(pubKey, other.ptxtSpace); // a temporaty empty ciphertext
 
   // make other ptxtSpace match
   if (ptxtSpace != other_pt->ptxtSpace) {
-    if (other_pt != &tmp) { tmp = other; other_pt = &tmp; }
+    tmp = other;
     tmp.reducePtxtSpace(ptxtSpace);
-  }
-
->>>>>>> 56e7c5c3
+    other_pt = &tmp;
+  }
 
   // Match the prime-sets, mod-UP the arguments if needed
   IndexSet s = other_pt->primeSet / primeSet; // set-minus
   if (!empty(s)) modUpToSet(s);
-
 
   s = primeSet / other_pt->primeSet; // set-minus
   if (!empty(s)) { // need to mod-UP the other, use a temporary copy
@@ -949,19 +936,9 @@
   }
 
   // If approximate numbers, make sure the scaling factors are the same
-<<<<<<< HEAD
   if (isCKKS() && !closeToOne(ratFactor/other_pt->ratFactor,
                               getContext().alMod.getPPowR()*2)) {
-    if (other_pt != &tmp) {
-      tmp = other;
-      other_pt = &tmp;
-    }
-=======
-  if (getPtxtSpace()==1 && ratFactor != other_pt->ratFactor
-       && !closeToOne(ratFactor/other_pt->ratFactor,
-                      getContext().alMod.getPPowR()*2)      ) {
     if (other_pt != &tmp) { tmp = other; other_pt = &tmp; }
->>>>>>> 56e7c5c3
     equalizeRationalFactors(*this, tmp);
   }
 
@@ -972,13 +949,12 @@
     long ratio = MulMod(f2, InvMod(f1, ptxtSpace), ptxtSpace);
     mulIntFactor(ratio);
   } 
-#else
+#else // FIXME: The part upto endif should go in a separate function?
   long e1 = 1, e2 = 1;
 
   if (intFactor != other_pt->intFactor) { // harmonize factors
     long f1 = this->intFactor;
     long f2 = other_pt->intFactor;
-
     long ratio = MulMod(f2, InvMod(f1, ptxtSpace), ptxtSpace);
 
     xdouble noise_min = 
@@ -1006,14 +982,11 @@
       }
     }
   } 
-
   if (e2 != 1) {
     if (other_pt != &tmp) { tmp = other; other_pt = &tmp; }
     tmp.mulIntFactor(e2);
   }
-
   if (e1 != 1) mulIntFactor(e1);
-
 #endif
 
   // Go over the parts of other, for each one check if
