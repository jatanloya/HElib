/* Copyright (C) 2012-2017 IBM Corp.
 * This program is Licensed under the Apache License, Version 2.0
 * (the "License"); you may not use this file except in compliance
 * with the License. You may obtain a copy of the License at
 *   http://www.apache.org/licenses/LICENSE-2.0
 * Unless required by applicable law or agreed to in writing, software
 * distributed under the License is distributed on an "AS IS" BASIS,
 * WITHOUT WARRANTIES OR CONDITIONS OF ANY KIND, either express or implied.
 * See the License for the specific language governing permissions and
 * limitations under the License. See accompanying LICENSE file.
 */
#include <NTL/BasicThreadPool.h>
#include "timing.h"
#include "Ctxt.h"
#include "FHE.h"

// A hack for recording required automorphisms (see NumbTh.h)
std::set<long>* FHEglobals::automorphVals = NULL;
std::set<long>* FHEglobals::automorphVals2 = NULL;

// Dummy encryption, this procedure just encodes the plaintext in a Ctxt object
void Ctxt::DummyEncrypt(const ZZX& ptxt, double size)
{
  if (size < 0.0) {
    size = ((double) context.zMStar.getPhiM()) * ptxtSpace*ptxtSpace /12.0;
  }
  noiseVar = size;
  primeSet = context.ctxtPrimes;

  // A single part, with the plaintext as data and handle pointing to 1

  long f = rem(context.productOfPrimes(context.ctxtPrimes),ptxtSpace);
  if (f == 1) { // scale by constant
    DoubleCRT dcrt(ptxt, context, primeSet);  
    parts.assign(1, CtxtPart(dcrt));
  } else {
    ZZX tmp;
    MulMod(tmp, ptxt, f, ptxtSpace, /*positive=*/false);
    DoubleCRT dcrt(tmp, context, primeSet);  
    parts.assign(1, CtxtPart(dcrt));
  }
}


// Sanity-check: Check that prime-set is "valid", i.e. that it 
// contains either all the special primes or none of them
bool Ctxt::verifyPrimeSet() const
{
  IndexSet s = primeSet & context.specialPrimes; // special primes in primeSet
  if (!empty(s) && s!=context.specialPrimes) return false;

  s = primeSet / s;                              // ctxt primes in primeSet
  return (s.isInterval() && s.first()<=1 && !empty(s));
}


// Compute the number of digits that we need and the esitmated
// added noise from switching this ciphertext part.
static std::pair<long, NTL::xdouble>
computeKSNoise(const CtxtPart& p, const FHEPubKey& pubKey, long pSpace)
{
  const FHEcontext& context = p.getContext();
  long nDigits = 0;
  xdouble addedNoise = to_xdouble(0.0);
  double sizeLeft = context.logOfProduct(p.getIndexSet());
  for (size_t i=0; i<context.digits.size() && sizeLeft>0.0; i++) {    
    nDigits++;

    double digitSize = context.logOfProduct(context.digits[i]);
    if (sizeLeft<digitSize) digitSize=sizeLeft;// need only part of this digit

    // Added noise due to this digit is phi(m) *sigma^2 *pSpace^2 *|Di|^2/4, 
    // where |Di| is the magnitude of the digit

    // WARNING: the following line is written just so to prevent overflow
    addedNoise += to_xdouble(context.zMStar.getPhiM()) * pSpace*pSpace
      * xexp(2*digitSize) * context.stdev*context.stdev / 4.0;

    sizeLeft -= digitSize;
  }

  // Sanity-check: make sure that the added noise is not more than the special
  // primes can handle: After dividing the added noise by the product of all
  // the special primes, it should be smaller than the added noise term due
  // to modulus switching, i.e., keyWeight * phi(m) * pSpace^2 / 12

  long keyWeight = pubKey.getSKeyWeight(p.skHandle.getSecretKeyID());
  double phim = context.zMStar.getPhiM();
  double logModSwitchNoise = log((double)keyWeight) 
    +2*log((double)pSpace) +log(phim) -log(12.0);
  double logKeySwitchNoise = log(addedNoise) 
    -2*context.logOfProduct(context.specialPrimes);
  assert(logKeySwitchNoise < logModSwitchNoise);

  return std::pair<long, NTL::xdouble>(nDigits,addedNoise);
}

// Multiply vector of digits by key-switching matrix and add to *this.
// It is assumed that W has at least as many b[i]'s as there are digits.
// The vector of digits is modified in place.
void Ctxt::keySwitchDigits(const KeySwitch& W, vector<DoubleCRT>& digits)
{  // An object to hold the pseudorandom ai's, note that it must be defined
  // with the maximum number of levels, else the PRG will go out of synch.
  // FIXME: This is a bug waiting to happen.
  DoubleCRT ai(context);

  // Subsequent ai's use the evolving RNG state
  RandomState state; // backup the NTL PRG seed
  NTL::SetSeed(W.prgSeed);

  // Add the columns in, one by one
  DoubleCRT tmpDCRT(context, IndexSet::emptySet());  
  for (size_t i=0; i<digits.size(); i++) {
    FHE_NTIMER_START(KS_loop);
    ai.randomize();
    tmpDCRT = digits[i];
  
    // The operations below all use the IndexSet of tmpDCRT
  
    // add digit*a[i] with a handle pointing to base of W.toKeyID
{ FHE_NTIMER_START(KS_loop_1);
    tmpDCRT.Mul(ai,  /*matchIndexSet=*/false);
}

{ FHE_NTIMER_START(KS_loop_2);
    this->addPart(tmpDCRT, SKHandle(1,1,W.toKeyID), /*matchPrimeSet=*/true);
}
  
    // add digit*b[i] with a handle pointing to one
{ FHE_NTIMER_START(KS_loop_3);
    digits[i].Mul(W.b[i], /*matchIndexSet=*/false);
}

{ FHE_NTIMER_START(KS_loop_4);
    this->addPart(digits[i], SKHandle(), /*matchPrimeSet=*/true);
}

  }
}


//! @brief How many levels in the "base-set" for that ciphertext
long Ctxt::findBaseLevel() const 
{
  IndexSet s;
  findBaseSet(s);
  if (context.containsSmallPrime()) {
    if (s.contains(context.ctxtPrimes.first()))
      return 2*card(s) -1; // 1st prime is half size
    else
      return 2*card(s);
  }
  else return card(s);     // one prime per level
}

bool CtxtPart::operator==(const CtxtPart& other) const
{
  if (((DoubleCRT&)*this)!=((DoubleCRT&)other)) return false;
  
  return (skHandle==other.skHandle);
}

// Checking equality between ciphertexts. This routine performs a
// "shallow" check, comparing only pointers to ciphertext parts.
bool Ctxt::equalsTo(const Ctxt& other, bool comparePkeys) const
{
  if (&context != &other.context) return false;
  if (comparePkeys && &pubKey != &other.pubKey) return false;

  if (parts.size() != other.parts.size()) return false;
  for (size_t i=0; i<parts.size(); i++)
    if (parts[i] != other.parts[i]) return false;

  if (primeSet != other.primeSet) return false;
  if (ptxtSpace != other.ptxtSpace) return false;

  // compare noiseVar, ignoring small deviations
  if (noiseVar == 0.0) return (other.noiseVar == 0.0);
  xdouble ratio = other.noiseVar / noiseVar;
  return (ratio>0.9 && ratio<1.1);
}

// Constructor
Ctxt::Ctxt(const FHEPubKey& newPubKey, long newPtxtSpace):
  context(newPubKey.getContext()), pubKey(newPubKey), ptxtSpace(newPtxtSpace),
  noiseVar(to_xdouble(0.0))
{
  if (ptxtSpace<=0) ptxtSpace = pubKey.getPtxtSpace();
  else assert (GCD(ptxtSpace, pubKey.getPtxtSpace()) > 1); // sanity check
  primeSet=context.ctxtPrimes;
}

// Constructor
Ctxt::Ctxt(ZeroCtxtLike_type, const Ctxt& ctxt):
  context(ctxt.getPubKey().getContext()), pubKey(ctxt.getPubKey()), 
  ptxtSpace(ctxt.getPtxtSpace()),
  noiseVar(to_xdouble(0.0))
{
  // same body as previous constructor
  if (ptxtSpace<=0) ptxtSpace = pubKey.getPtxtSpace();
  else assert (GCD(ptxtSpace, pubKey.getPtxtSpace()) > 1); // sanity check
  primeSet=context.ctxtPrimes;
}


// A private assignment method that does not check equality of context or
// public key, this needed for example when we copy the pubEncrKey member
// between different public keys.
Ctxt& Ctxt::privateAssign(const Ctxt& other)
{
  FHE_TIMER_START;
  if (this == &other) return *this; // both point to the same object

  parts = other.parts;
  primeSet = other.primeSet;
  ptxtSpace = other.ptxtSpace;
  noiseVar  = other.noiseVar;
  return *this;
}

// Ciphertext maintenance

// mod-switch up to add the primes in s \setminus primeSet, after this call we
// have s<=primeSet. s must contain either all special primes or none of them.
void Ctxt::modUpToSet(const IndexSet &s)
{
  //  FHE_TIMER_START;
  IndexSet setDiff = s/primeSet; // set minus (primes in s but not in primeSet)
  if (empty(setDiff)) return;    // nothing to do, no primes are added

  // scale up all the parts to use also the primes in setDiff
  double f = 0.0;
  for (long i=0; i<lsize(parts); i++) {
    // addPrimesAndScale returns the logarithm of the product of added primes,
    // all calls should return the same value = log(prod. of primes in setDiff)
    f = parts[i].addPrimesAndScale(setDiff);
  }

  // The variance estimate grows by a factor of exp(f)^2 = exp(2f)
  noiseVar *= xexp(2*f);

  primeSet.insert(setDiff); // add setDiff to primeSet
  assert(verifyPrimeSet()); // sanity-check: ensure primeSet is still valid
  //  FHE_TIMER_STOP;
}

// mod-switch down to primeSet \intersect s, after this call we have
// primeSet<=s. s must contain either all special primes or none of them.
void Ctxt::modDownToSet(const IndexSet &s)
{
  IndexSet intersection = primeSet & s;
  //  assert(!empty(intersection));       // some primes must be left
  if (empty(intersection)) {
    cerr << "modDownToSet called from "<<primeSet<<" to "<<s<<endl;
    exit(1);
  }
  if (intersection==primeSet) return; // nothing to do, removing no primes
  FHE_TIMER_START;

  IndexSet setDiff = primeSet / intersection; // set-minus

  // Scale down all the parts: use either a simple "drop down" (just removing
  // primes, i.e., reducing the ctxt modulo the samaller modulus), or a "real
  // modulus switching" with rounding, basically whichever yeilds smaller
  // noise. Recall that we keep the invariant that a ciphertext mod Q is
  // decrypted to Q*m (mod p), so if we just "drop down" we still need to
  // multiply by (Q^{-1} mod p).

  // Get an estimate for the added noise term for modulus switching
  xdouble addedNoiseVar = modSwitchAddedNoiseVar();
  if (noiseVar*ptxtSpace*ptxtSpace < addedNoiseVar) {     // just "drop down"
    long prodInv = InvMod(rem(context.productOfPrimes(setDiff),ptxtSpace), ptxtSpace);
    for (size_t i=0; i<parts.size(); i++) {
      parts[i].removePrimes(setDiff);         // remove the primes not in s
      parts[i] *= prodInv;
      // WARNING: the following line is written just so to prevent overflow
      noiseVar = noiseVar*prodInv*prodInv;
    }
    //    cerr << "DEGENERATE DROP\n";
  } 
  else {                                      // do real mod switching
    for (size_t i=0; i<parts.size(); i++) 
      parts[i].scaleDownToSet(intersection, ptxtSpace);

    // update the noise estimate
    double f = context.logOfProduct(setDiff);
    noiseVar /= xexp(2*f);
    noiseVar += addedNoiseVar;
  }
  primeSet.remove(setDiff); // remove the primes not in s
  assert(verifyPrimeSet()); // sanity-check: ensure primeSet is still valid
  FHE_TIMER_STOP;
}


// Modulus-switching down
void Ctxt::modDownToLevel(long lvl)
{
  long currentLvl;
  IndexSet targetSet;
  IndexSet currentSet = primeSet & context.ctxtPrimes;
  if (context.containsSmallPrime()) {
    currentLvl = 2*card(currentSet);
    if (currentSet.contains(0))
      currentLvl--;  // first prime is half the size

    if (lvl & 1) {   // odd level, includes the half-size prime
      targetSet = IndexSet(0,(lvl-1)/2);
    } else {
      targetSet = IndexSet(1,lvl/2);
    }
  }
  else {
    currentLvl = card(currentSet);
    targetSet = IndexSet(0,lvl-1);    // one prime per level
  }

  // If target is not below the current level, nothing to do
  if (lvl >= currentLvl && currentSet==primeSet) return;

  if (lvl >= currentLvl) { // just remove the special primes
    targetSet = currentSet;
  }

  // sanity-check: interval does not contain special primes
  assert(targetSet.disjointFrom(context.specialPrimes));

  // may need to mod-UP to include the smallest prime
  if (targetSet.contains(0) && !currentSet.contains(0))
    modUpToSet(targetSet); // adds the primes in targetSet / primeSet

  modDownToSet(targetSet); // removes the primes in primeSet / targetSet
}

void Ctxt::blindCtxt(const ZZX& poly)
{
  Ctxt tmp(pubKey);
  pubKey.Encrypt(tmp,poly,ptxtSpace,/*highNoise=*/true);
  *this += tmp;
  // FIXME: This implementation is not optimized, the levels in the
  //  modulus chain should be handled much better.
}

// Reduce plaintext space to a divisor of the original plaintext space
void Ctxt::reducePtxtSpace(long newPtxtSpace)
{
  long g = GCD(ptxtSpace, newPtxtSpace);
  assert (g>1);
  ptxtSpace = g;
}


// key-switch to (1,s_i), s_i is the base key with index keyID. If
// keyID<0 then re-linearize to any key for which a switching matrix exists
void Ctxt::reLinearize(long keyID)
{
  // Special case: if *this is empty or already re-linearized then do nothing
  if (this->isEmpty() || this->inCanonicalForm(keyID)) return;

  FHE_TIMER_START;
  this->reduce();

  // To relinearize, the primeSet must be disjoint from the special primes
  if (!primeSet.disjointFrom(context.specialPrimes)) {
    modDownToSet(primeSet / context.specialPrimes);
    // cout << "<<< special primes\n";
  }

  long g = ptxtSpace;
  Ctxt tmp(pubKey, ptxtSpace); // an empty ciphertext, same plaintext space

  double logProd = context.logOfProduct(context.specialPrimes);
  tmp.noiseVar = noiseVar * xexp(2*logProd); // The noise after mod-UP

  for (size_t i=0; i<parts.size(); i++) {
    CtxtPart& part  = parts[i];

    // For a part relative to 1 or base,  only scale and add
    if (part.skHandle.isOne() || part.skHandle.isBase(keyID)) {
      part.addPrimesAndScale(context.specialPrimes);
      tmp.addPart(part, /*matchPrimeSet=*/true);
      continue;
    }
    // Look for a key-switching matrix to re-linearize this part
    const KeySwitch& W = (keyID>=0)? 
      pubKey.getKeySWmatrix(part.skHandle,keyID) :
      pubKey.getAnyKeySWmatrix(part.skHandle);

    assert(W.toKeyID>=0);       // verify that a switching matrix exists

    g = GCD(W.ptxtSpace, g);    // verify that the plaintext spaces match
    assert (g>1);
    tmp.ptxtSpace = g;

    
    tmp.keySwitchPart(part, W); // switch this part & update noiseVar
  }
  *this = tmp;

  FHE_TIMER_STOP;
}

void Ctxt::cleanUp()
{
  reLinearize();
  reduce();
  if (!primeSet.disjointFrom(context.specialPrimes)) {
    modDownToSet(primeSet / context.specialPrimes);
  }
}

// Takes as arguments a ciphertext-part p relative to s' and a key-switching
// matrix W = W[s'->s], uses W to switch p relative to (1,s), and adds the
// result to *this.
// It is assumed that the part p does not include any of the special primes,
// and that if *this is not an empty ciphertext then its primeSet is
// p.getIndexSet() \union context.specialPrimes
void Ctxt::keySwitchPart(const CtxtPart& p, const KeySwitch& W)
{
  FHE_TIMER_START;

  // no special primes in the input part
  assert(context.specialPrimes.disjointFrom(p.getIndexSet()));

  // For parts p that point to 1 or s, only scale and add
  if (p.skHandle.isOne() || p.skHandle.isBase(W.toKeyID)) { 
    CtxtPart pp = p;
    pp.addPrimesAndScale(context.specialPrimes);
    addPart(pp, /*matchPrimeSet=*/true);
    return; 
  }

  // some sanity checks
  assert(W.fromKey == p.skHandle);  // the handles must match

  // Compute the number of digits that we need and the esitmated
  // added noise from switching this ciphertext part.
  long nDigits;
  NTL::xdouble addedNoise;
  std::tie(nDigits,addedNoise)= computeKSNoise(p, pubKey, W.ptxtSpace);

  // Break the ciphertext part into digits, if needed, and scale up these
  // digits using the special primes. This is the most expensive operation
  // during homormophic evaluation, so it should be thoroughly optimized.

  vector<DoubleCRT> polyDigits;
  p.breakIntoDigits(polyDigits, nDigits);

  // Finally we multiply the vector of digits by the key-switching matrix
  keySwitchDigits(W, polyDigits);
  noiseVar += addedNoise; // update the noise estimate
} // restore random state upon destruction of the RandomState, see NumbTh.h


// Find the IndexSet such that modDown to that set of primes makes the
// additive term due to rounding into the dominant noise term 
void Ctxt::findBaseSet(IndexSet& s) const
{
  if (getNoiseVar()<=0.0) { // an empty ciphertext
    s = context.ctxtPrimes;
    return;
  }

  assert(verifyPrimeSet());
  bool halfSize = context.containsSmallPrime();
  double curNoise = log(getNoiseVar())/2;
  double firstNoise = context.logOfPrime(0);
  double noiseThreshold = log(modSwitchAddedNoiseVar())*0.55;
  // FIXME: The above should have been 0.5. Making it a bit more means
  // that we will mod-switch a little less frequently, whether this is
  // a good thing needs to be tested.

  // remove special primes, if they are included in this->primeSet
  s = getPrimeSet();
  if (!s.disjointFrom(context.specialPrimes)) { 
    // scale down noise
    curNoise -= context.logOfProduct(context.specialPrimes);
    s.remove(context.specialPrimes);
  }

  /* We compare below to noiseThreshold+1 rather than to noiseThreshold
   * to make sure that if you mod-switch down to c.findBaseSet() and
   * then immediately call c.findBaseSet() again, it will not tell you
   * to mod-switch further down. Note that mod-switching adds close to
   * noiseThreshold to the scaled noise, so if the scaled noise was
   * equal to noiseThreshold then after mod-switchign you would have
   * roughly twice as much noise. Since we're mesuring the log, it means
   * that you may have as much as noiseThreshold+log(2), which we round
   * up to noiseThreshold+1 in the test below.
   */
  if (curNoise<=noiseThreshold+1) return; // no need to mod down

  // if the first prime in half size, begin by removing it
  if (halfSize && s.contains(0)) {
    curNoise -= firstNoise;
    s.remove(0);
  }

  // while noise is larger than threshold, scale down by the next prime
  while (curNoise>noiseThreshold && !empty(s)) {
    curNoise -= context.logOfPrime(s.last());
    s.remove(s.last());
  }

  // Add 1st prime if s is empty or if this does not increase noise too much
  if (empty(s) || (!s.contains(0) && curNoise+firstNoise<=noiseThreshold)) {
    s.insert(0);
    curNoise += firstNoise;
  }

  if (curNoise>noiseThreshold && log_of_ratio()>-0.5)
    cerr << "Ctxt::findBaseSet warning: already at lowest level\n";
}


/********************************************************************/
// Ciphertext arithmetic

// Add/subtract a ciphertext part to a ciphertext.
// With negative=true we subtract, otherwise we add.
void Ctxt::addPart(const DoubleCRT& part, const SKHandle& handle, 
		   bool matchPrimeSet, bool negative)
{
  FHE_TIMER_START;

  assert (&part.getContext() == &context);

  if (parts.size()==0) { // inserting 1st part 
    primeSet = part.getIndexSet();
    parts.push_back(CtxtPart(part,handle));
    if (negative) parts.back().Negate(); // not thread-safe??
  }
  else {       // adding to a ciphertext with existing parts
    if (!(part.getIndexSet() <= primeSet)) {
      // add to the the prime-set of *this, if needed (this is expensive)
      if (matchPrimeSet) {
        IndexSet setDiff = part.getIndexSet() / primeSet; // set minus
        for (size_t i=0; i<parts.size(); i++) parts[i].addPrimes(setDiff);
        primeSet.insert(setDiff);
      }
      else // this should never happen
        throw std::logic_error("part has too many primes and matchPrimeSet==false");
    }

    DoubleCRT tmp(context, IndexSet::emptySet());
    const DoubleCRT* ptr = &part;

    // mod-UP the part if needed
    IndexSet s = primeSet / part.getIndexSet();
    if (!empty(s)) { // if need to mod-UP, do it on a temporary copy
      tmp = part;
      tmp.addPrimesAndScale(s);
      ptr = &tmp;
    }
    long j = getPartIndexByHandle(handle);
    if (j>=0) { // found a matching part, add them up
      if (negative) parts[j] -= *ptr;
      else          parts[j] += *ptr;
    } else {    // no mathing part found, just append this part
      parts.push_back(CtxtPart(*ptr,handle));
      if (negative) parts.back().Negate(); // not thread-safe??
    }
  }
}

// Add a constant polynomial
void Ctxt::addConstant(const DoubleCRT& dcrt, double size)
{
  // If the size is not given, we use the default value phi(m)*(ptxtSpace/2)^2
  if (size < 0.0) {
    // WARNING: the following line is written to prevent integer overflow
    size = ((double) context.zMStar.getPhiM()) * ptxtSpace*ptxtSpace /4.0;
  }

  // Scale the constant, then add it to the part that points to one
  long f = (ptxtSpace>2)? rem(context.productOfPrimes(primeSet),ptxtSpace): 1;
  noiseVar += (size*f)*f;

  IndexSet delta = dcrt.getIndexSet() / primeSet; // set minus
  if (f==1 && empty(delta)) { // just add it
    addPart(dcrt, SKHandle(0,1,0));
    return;
  }

  // work with a local copy
  DoubleCRT tmp = dcrt;
  if (!empty(delta)) tmp.removePrimes(delta);
  if (f!=1)          tmp *= f;
  addPart(tmp, SKHandle(0,1,0));
}

// Add a constant polynomial
void Ctxt::addConstant(const ZZ& c)
{
  DoubleCRT dcrt(getContext(), getPrimeSet());
  long cc = rem(c, ptxtSpace); // reduce modulo plaintext space
  dcrt = cc;

  if (cc > ptxtSpace/2) cc -= ptxtSpace;
  double size = to_double(cc);

  addConstant(dcrt, size*size);
}

void Ctxt::negate()
{
  for (size_t i=0; i<parts.size(); i++) parts[i].Negate();
}

// Add/subtract another ciphertxt (depending on the negative flag)
void Ctxt::addCtxt(const Ctxt& other, bool negative)
{
  FHE_TIMER_START;
<<<<<<< HEAD

=======
>>>>>>> cdd83ba3
  // Sanity check: same context and public key
  assert (&context==&other.context && &pubKey==&other.pubKey);

  // Special case: if *this is empty then just copy other
  if (this->isEmpty()) {
    *this = other;
    if (negative) negate();
    return;
  }

  // Sanity check: verify that the plaintext spaces are compatible
  long g = GCD(this->ptxtSpace, other.ptxtSpace);
  assert (g>1);
  this->ptxtSpace = g;

  // Match the prime-sets, mod-UP the arguments if needed
  IndexSet s = other.primeSet / primeSet; // set-minus
  if (!empty(s)) modUpToSet(s);

  const Ctxt* other_pt = &other;
  Ctxt tmp(pubKey, other.ptxtSpace); // a temporaty empty ciphertext

  s = primeSet / other.primeSet; // set-minus
  if (!empty(s)) { // need to mod-UP the other, use a temporary copy
    tmp = other;
    tmp.modUpToSet(s);
    other_pt = &tmp;
  }

  // Go over the parts of other, for each one check if
  // there is a matching part in *this
  for (size_t i=0; i<other_pt->parts.size(); i++) {
    const CtxtPart& part = other_pt->parts[i];
    long j = getPartIndexByHandle(part.skHandle);
    if (j>=0) { // found a matching part, add them up
      if (negative) parts[j] -= part;
      else          parts[j] += part;
    } else {    // no mathing part found, just append this part
      parts.push_back(part);
      if (negative) parts.back().Negate(); // not thread safe??
    }
  }
  noiseVar += other_pt->noiseVar;
}

// Create a tensor product of c1,c2. It is assumed that *this,c1,c2
// are defined relative to the same set of primes and plaintext space,
// and that *this DOES NOT point to the same object as c1,c2
void Ctxt::tensorProduct(const Ctxt& c1, const Ctxt& c2)
{
  // c1,c2 may be scaled, so multiply by the inverse scalar if needed
  long f = 1;
  if (c1.ptxtSpace>2) 
    f = rem(context.productOfPrimes(c1.primeSet),c1.ptxtSpace);
  if (f!=1) f = InvMod(f,c1.ptxtSpace);

  clear();                // clear *this, before we start adding things to it
  primeSet = c1.primeSet; // set the correct prime-set before we begin

  // The actual tensoring
  CtxtPart tmpPart(context, IndexSet::emptySet()); // a scratch CtxtPart
  for (size_t i=0; i<c1.parts.size(); i++) {
    CtxtPart thisPart = c1.parts[i];
    if (f!=1) thisPart *= f;
    for (size_t j=0; j<c2.parts.size(); j++) {
      tmpPart = c2.parts[j];
      // What secret key will the product point to?
      if (!tmpPart.skHandle.mul(thisPart.skHandle, tmpPart.skHandle))
	Error("Ctxt::tensorProduct: cannot multiply secret-key handles");

      tmpPart *= thisPart; // The element of the tensor product

      // Check if we already have a part relative to this secret-key handle
      long k = getPartIndexByHandle(tmpPart.skHandle);
      if (k >= 0) // found a matching part
	parts[k] += tmpPart;
      else
	parts.push_back(tmpPart);
    }
  }

  /* Compute the noise estimate as c1.noiseVar * c2.noiseVar * factor
   * where the factor depends on the handles of c1,c2. Specifically,
   * if the largest powerOfS in c1,c2 are n1,n2, respectively, then we
   * have factor = ((n1+n2) choose n2).
   */
  long n1=0,  n2=0;
  for (size_t i=0; i<c1.parts.size(); i++) // get largest powerOfS in c1
    if (c1.parts[i].skHandle.getPowerOfS() > n1)
      n1 = c1.parts[i].skHandle.getPowerOfS();
  for (size_t i=0; i<c2.parts.size(); i++) // get largest powerOfS in c2
    if (c2.parts[i].skHandle.getPowerOfS() > n2)
      n2 = c2.parts[i].skHandle.getPowerOfS();

  // compute ((n1+n2) choose n2)
  long factor = 1;
  for (long i=n1+1; i<=n1+n2; i++) factor *= i;
  for (long i=n2  ; i>1     ; i--) factor /= i;

  noiseVar = c1.noiseVar * c2.noiseVar * factor * context.zMStar.get_cM();
  if (f!=1) {
    // WARNING: the following line is written just so to prevent overflow
    noiseVar = (noiseVar*f)*f; // because every product was scaled by f
  }
}

Ctxt& Ctxt::operator*=(const Ctxt& other)
{
  FHE_TIMER_START;
  // Special case: if *this is empty then do nothing
  if (this->isEmpty()) return  *this;

  // Sanity check: plaintext spaces are compatible
  long g = GCD(ptxtSpace, other.ptxtSpace);
  assert (g>1);
  this->ptxtSpace = g;
  Ctxt tmpCtxt(this->pubKey, this->ptxtSpace); // a scratch ciphertext

  if (this == &other) { // a squaring operation
    modDownToLevel(findBaseLevel());      // mod-down if needed
    tmpCtxt.tensorProduct(*this, other);  // compute the actual product
    tmpCtxt.noiseVar *= 2;     // a correction factor due to dependency
  }
  else {                // standard multiplication between two ciphertexts
    // Sanity check: same context and public key
    assert (&context==&other.context && &pubKey==&other.pubKey);

    // Match the levels, mod-DOWN the arguments if needed
    long lvl = findBaseLevel();
    long otherLvl = other.findBaseLevel();
    if (lvl > otherLvl) lvl = otherLvl; // the smallest of the two

    // mod-DOWN *this, if needed (also removes special primes, if any)
    modDownToLevel(lvl);

    // mod-DOWN other, if needed
    if (primeSet!=other.primeSet){ // use temporary copy to mod-DOWN other
      Ctxt tmpCtxt1 = other;
      tmpCtxt1.modDownToLevel(lvl);
      tmpCtxt.tensorProduct(*this,tmpCtxt1); // compute the actual product
    }
    else 
      tmpCtxt.tensorProduct(*this, other);   // compute the actual product
  }
  *this = tmpCtxt; // copy the result into *this

  FHE_TIMER_STOP;
  return *this;
}

// Higher-level multiply routines that include also modulus-switching
// and re-linearization

void Ctxt::multiplyBy(const Ctxt& other)
{
  FHE_TIMER_START;
  // Special case: if *this is empty then do nothing
  if (this->isEmpty()) return;

  *this *= other;  // perform the multiplication
  reLinearize();   // re-linearize
}

void Ctxt::multiplyBy2(const Ctxt& other1, const Ctxt& other2)
{
  FHE_TIMER_START;
  // Special case: if *this is empty then do nothing
  if (this->isEmpty()) return;

  long lvl = findBaseLevel();
  long lvl1 = other1.findBaseLevel();
  long lvl2 = other2.findBaseLevel();

  if (lvl<lvl1 && lvl<lvl2){ // if both others at higher levels than this,
    Ctxt tmp = other1;       // multiply others by each other, then by this
    if (&other1 == &other2) tmp *= tmp; // squaring rather than multiplication
    else                    tmp *= other2;

    *this *= tmp;
    reLinearize(); // re-linearize after all the multiplications
    return;
  }

  const Ctxt *first, *second;
  if (lvl<lvl2) { // lvl1<=lvl<lvl2, multiply by other2, then by other1
    first = &other2;
    second = &other1;
  }
  else { // multiply first by other1, then by other2
    first = &other1;
    second = &other2;
  }

  if (this == second) { // handle pointer collision
    Ctxt tmp = *second;
    *this *= *first;
    *this *= tmp;
    if (this == first) // cubing operation
      noiseVar *= 3;   // a correction factor due to dependency
    else
      noiseVar *= 2;   // a correction factor due to dependency
  } else {
    *this *= *first;
    *this *= *second;
  }
  reLinearize(); // re-linearize after all the multiplications
}

// Multiply-by-constant
void Ctxt::multByConstant(const ZZ& c)
{
  // Special case: if *this is empty then do nothing
  if (this->isEmpty()) return;
  FHE_TIMER_START;

  long cc = rem(c, ptxtSpace); // reduce modulo plaintext space
  if (cc > ptxtSpace/2) cc -= ptxtSpace;
  else if (cc < -ptxtSpace/2) cc += ptxtSpace;
  ZZ tmp = to_ZZ(cc);

  // multiply all the parts by this constant
  for (size_t i=0; i<parts.size(); i++) parts[i] *= tmp;

  double size = to_double(cc);
  noiseVar *= size*size * context.zMStar.get_cM();
}

// Multiply-by-constant
void Ctxt::multByConstant(const DoubleCRT& dcrt, double size)
{
  // Special case: if *this is empty then do nothing
  if (this->isEmpty()) return;
  FHE_TIMER_START;

   // If the size is not given, we use the default value phi(m)*ptxtSpace^2/2
  if (size < 0.0) {
    // WARNING: the following line is written just so to prevent overflow
    size = ((double) context.zMStar.getPhiM()) * ptxtSpace * (ptxtSpace /4.0);
  }

  // multiply all the parts by this constant
  for (size_t i=0; i<parts.size(); i++) 
    parts[i].Mul(dcrt,/*matchIndexSets=*/false);

  noiseVar *= size * context.zMStar.get_cM();
}

void Ctxt::multByConstant(const ZZX& poly, double size)
{
  if (this->isEmpty()) return;
  FHE_TIMER_START;
  DoubleCRT dcrt(poly,context,primeSet);
  multByConstant(dcrt,size);
}

void Ctxt::multByConstant(const zzX& poly, double size)
{
  if (this->isEmpty()) return;
  FHE_TIMER_START;
  DoubleCRT dcrt(poly,context,primeSet);
  multByConstant(dcrt,size);
}

// Divide a cipehrtext by 2. It is assumed that the ciphertext
// encrypts an even polynomial and has plaintext space 2^r for r>1.
// As a side-effect, the plaintext space is halved from 2^r to 2^{r-1}
// If these assumptions are not met then the result will not be a
// valid ciphertext anymore.
void Ctxt::divideBy2()
{
  // Special case: if *this is empty then do nothing
  if (this->isEmpty()) return;
  assert (ptxtSpace % 2 == 0 && ptxtSpace>2);

  // multiply all the parts by (productOfPrimes+1)/2
  ZZ twoInverse; // set to (Q+1)/2
  getContext().productOfPrimes(twoInverse, getPrimeSet());
  twoInverse += 1;
  twoInverse /= 2;
  for (size_t i=0; i<parts.size(); i++)
    parts[i] *= twoInverse;

  noiseVar /= 4;  // noise is halved by this operation
  ptxtSpace /= 2; // and so is the plaintext space
}

// Divide a cipehrtext by p, for plaintext space p^r, r>1. It is assumed
// that the ciphertext encrypts a polynomial which is zero mod p. If this
// is not the case then the result will not be a valid ciphertext anymore.
// As a side-effect, the plaintext space is reduced from p^r to p^{r-1}.
void Ctxt::divideByP()
{
  // Special case: if *this is empty then do nothing
  if (this->isEmpty()) return;

  long p = getContext().zMStar.getP();
  assert (ptxtSpace>p);

  // multiply all the parts by p^{-1} mod Q (Q=productOfPrimes)
  ZZ pInverse, Q;
  getContext().productOfPrimes(Q, getPrimeSet());
  InvMod(pInverse, conv<ZZ>(p), Q);
  for (size_t i=0; i<parts.size(); i++)
    parts[i] *= pInverse;

  noiseVar /= (p * (double)p);  // noise is reduced by a p factor
  ptxtSpace /= p;               // and so is the plaintext space
}

void Ctxt::automorph(long k) // Apply automorphism F(X)->F(X^k) (gcd(k,m)=1)
{
  FHE_TIMER_START;
  // Special case: if *this is empty then do nothing
  if (this->isEmpty()) return;

  // Sanity check: verify that k \in Zm*
  assert (context.zMStar.inZmStar(k));
  long m = context.zMStar.getM();

  // Apply this automorphism to all the parts
  for (size_t i=0; i<parts.size(); i++) { 
    parts[i].automorph(k);
    if (!parts[i].skHandle.isOne()) {
      parts[i].skHandle.powerOfX = MulMod(parts[i].skHandle.powerOfX,k,m);
    }
  }
  // no change in noise variance
  FHE_TIMER_STOP;
}


// Apply F(X)->F(X^k) followed by re-liearization. The automorphism is possibly
// evaluated via a sequence of steps, to ensure that we can re-linearize the
// result of every step.
void Ctxt::smartAutomorph(long k) 
{
  //cerr << "****** smartAutomorph " << k << "\n";
  FHE_TIMER_START;

  // A hack: record this automorphism rather than actually performing it
  if (isSetAutomorphVals()) { // defined in NumbTh.h
    recordAutomorphVal(k);
    return;
  }
  // Special case: if *this is empty then do nothing
  if (this->isEmpty()) return;

  // Sanity check: verify that k \in Zm*
  long m = context.zMStar.getM();
  k = mcMod(k, m);
  assert (context.zMStar.inZmStar(k));

  long keyID=getKeyID();
  if (!pubKey.isReachable(k,keyID)) {// must have key-switching matrices for it
    throw std::logic_error("no key-switching matrices for k="+std::to_string(k)
                           + ", keyID="+std::to_string(keyID));
  }

  if (!inCanonicalForm(keyID)) {     // Re-linearize the input, if needed
    reLinearize(keyID);
    assert (inCanonicalForm(keyID)); // ensure that re-linearization succeeded
  }

  while (k != 1) {
    const KeySwitch& matrix = pubKey.getNextKSWmatrix(k,keyID);
    long amt = matrix.fromKey.getPowerOfX();

    // A hack: record this automorphism rather than actually performing it
    if (isSetAutomorphVals2()) { // defined in NumbTh.h
      recordAutomorphVal2(amt);
      return;
    }
    //cerr << "********* automorph " << amt << "\n";
    automorph(amt);
    reLinearize(keyID);
    k = MulMod(k, InvMod(amt,m), m);
  }
  FHE_TIMER_STOP;
}



// applies the Frobenius automorphism p^j
void Ctxt::frobeniusAutomorph(long j) 
{
  FHE_TIMER_START;
  // Special case: if *this is empty then do nothing
  if (this->isEmpty()) return;

  long m = context.zMStar.getM();
  long p = context.zMStar.getP();
  long d = context.zMStar.getOrdP();

  j = mcMod(j, d);
  long val = PowerMod(p, j, m);
  smartAutomorph(val);
  FHE_TIMER_STOP;
}


/********************************************************************/
// Utility methods

const long Ctxt::getKeyID() const
{
  for (size_t i=0; i<parts.size(); i++)
    if (!parts[i].skHandle.isOne()) return parts[i].skHandle.getSecretKeyID();

  return 0; // no part pointing to anything, return the default key
}

// Estimates the added noise variance from mod-switching down
xdouble Ctxt::modSwitchAddedNoiseVar() const
{
  xdouble addedNoise = to_xdouble(0.0);

  // incorporate the secret keys' Hamming-weight
  for (size_t i=0; i<parts.size(); i++) {
    if (parts[i].skHandle.isOne()) {
      addedNoise += 1.0;
    }
    else {
      long keyId = parts[i].skHandle.getSecretKeyID();
      long d = parts[i].skHandle.getPowerOfS();
      xdouble h, t;
      h = pubKey.getSKeyWeight(keyId);

      // added noise is d! h^d
      t = h;
      for (long j = 2; j <= d; j++)
        t = t * h * j;

      addedNoise += t;
    }
  }
  // WARNING: the following line is written just so to prevent overflow
  addedNoise = (addedNoise * context.zMStar.getPhiM()) 
               * ptxtSpace * (ptxtSpace/ 12.0);

  return addedNoise;
}


void Ctxt::reduce() const
{
  long n = parts.size();
  for (long i = 0; i < n; i++) parts[i].reduce();
}

istream& operator>>(istream& str, SKHandle& handle)
{
  seekPastChar(str,'['); // defined in NumbTh.cpp
  str >> handle.powerOfS;
  str >> handle.powerOfX;
  str >> handle.secretKeyID;
  seekPastChar(str,']');
  return str;
}

ostream& operator<<(ostream& str, const CtxtPart& p)
{
  return str << "[" << ((const DoubleCRT&)p) << endl 
	     << p.skHandle << "]"; 
}

istream& operator>>(istream& str, CtxtPart& p)
{
  seekPastChar(str,'['); // defined in NumbTh.cpp
  str >> (DoubleCRT&) p;
  str >> p.skHandle;
  seekPastChar(str,']');
  return str;
}

ostream& operator<<(ostream& str, const Ctxt& ctxt)
{
  str << "["<<ctxt.ptxtSpace<<" "<<ctxt.noiseVar<<" "<<ctxt.primeSet
      << " "<<ctxt.parts.size() << endl;
  for (size_t i=0; i<ctxt.parts.size(); i++)
    str << ctxt.parts[i] << endl;
  return str << "]";
}

istream& operator>>(istream& str, Ctxt& ctxt)
{
  seekPastChar(str,'['); // defined in NumbTh.cpp
  str >> ctxt.ptxtSpace >> ctxt.noiseVar >> ctxt.primeSet;
  long nParts;
  str >> nParts;
  ctxt.parts.resize(nParts, CtxtPart(ctxt.context,IndexSet::emptySet()));
  for (long i=0; i<nParts; i++) {
    str >> ctxt.parts[i];
    assert (ctxt.parts[i].getIndexSet()==ctxt.primeSet); // sanity-check
  }
  seekPastChar(str,']');
  return str;
}


void CheckCtxt(const Ctxt& c, const char* label)
{
  cerr << "  "<<label << ", level=" << c.findBaseLevel() << ", log(noise/modulus)~" << c.log_of_ratio() << ", p^r="<<c.getPtxtSpace()<<endl;
}

// The recursive incremental-product function that does the actual work
static void recursiveIncrementalProduct(Ctxt array[], long n)
{
  if (n <= 1) return; // nothing to do

  // split the array in two, first part is the highest power of two smaller
  // than n and second part is the rest

  long ell = NTL::NumBits(n-1); // 2^{l-1} <= n-1
  long n1 = 1UL << (ell-1);     // n/2 <= n1 = 2^l < n

  // Call the recursive procedure separately on the first and second parts
  recursiveIncrementalProduct(array, n1);
  recursiveIncrementalProduct(&array[n1], n-n1);

  // Multiply the last product in the 1st part into every product in the 2nd
  if (n-n1 > 1) {
    NTL_EXEC_RANGE(n-n1, first, last)
    for (long i=n1+first; i<n1+last; i++)
      array[i].multiplyBy(array[n1-1]);
    NTL_EXEC_RANGE_END
  }
  else
    for (long i=n1; i<n; i++) array[i].multiplyBy(array[n1-1]);
}

// For i=n-1...0, set v[i]=prod_{j<=i} v[j]
// This implementation uses depth log n and (nlog n)/2 products
void incrementalProduct(vector<Ctxt>& v)
{
  long n = v.size();  // how many ciphertexts do we have
  if (n > 0) recursiveIncrementalProduct(&v[0], n); // do the actual work
}


static void recursiveTotalProduct(Ctxt& out, const Ctxt array[], long n)
{
  if (n <= 3) {
    out = array[0];
    if (n == 2)      out.multiplyBy(array[1]);
    else if (n == 3) out.multiplyBy2(array[1],array[2]);
    return;
  }

  // split the array in two

  long ell = NTL::NumBits(n-1); // 2^{l-1} <= n-1
  long n1 = 1UL << (ell-1);     // n/2 <= n1 = 2^l < n

  // Call the recursive procedure separately on the first and second parts
  Ctxt out2(ZeroCtxtLike, out);
  recursiveTotalProduct(out, array, n1);
  recursiveTotalProduct(out2, &array[n1], n-n1);

  // Multiply the beginning of the two halves
  out.multiplyBy(out2);
}

// set out=prod_{i=0}^{n-1} v[j], takes depth log n and n-1 products
// out could point to v[0], but having it pointing to any other v[i]
// will make the result unpredictable.
void totalProduct(Ctxt& out, const vector<Ctxt>& v)
{
  long n = v.size();  // how many ciphertexts do we have
  if (n > 0) recursiveTotalProduct(out, &v[0], n); // do the actual work
}


// Compute the inner product of two vectors of ciphertexts, this routine uses
// the lower-level *= operator and does only one re-linearization at the end.
void innerProduct(Ctxt& result, const vector<Ctxt>& v1, const vector<Ctxt>& v2)
{
  long n = min(v1.size(), v2.size());
  if (n<=0) {
    result.clear();
    return;
  }
  result = v1[0]; result *= v2[0];
  for (long i=1; i<n; i++) {
    Ctxt tmp = v1[i];
    tmp *= v2[i];
    result += tmp;
  }
  result.reLinearize();
}

// Compute the inner product of a ciphertext vector and a constant vector
void innerProduct(Ctxt& result,
		  const vector<Ctxt>& v1, const vector<DoubleCRT>& v2)
{
  long n = min(v1.size(), v2.size());
  if (n<=0) {
    result.clear();
    return;
  }
  result = v1[0]; result.multByConstant(v2[0]);
  for (long i=1; i<n; i++) {
    Ctxt tmp = v1[i];
    tmp.multByConstant(v2[i]);
    result += tmp;
  }
}

void innerProduct(Ctxt& result,
		  const vector<Ctxt>& v1, const vector<ZZX>& v2)
{
  long n = min(v1.size(), v2.size());
  if (n<=0) {
    result.clear();
    return;
  }
  result = v1[0]; result.multByConstant(v2[0]);
  for (long i=1; i<n; i++) {
    Ctxt tmp = v1[i];
    tmp.multByConstant(v2[i]);
    result += tmp;
  }
}



// Special-purpose modulus-switching for bootstrapping.
// Mod-switch to an externally-supplied modulus. The modulus need not be in
// the moduli-chain in the context, and does not even need to be a prime.
// The ciphertext *this is not affected, instead the result is returned in
// the zzParts vector, as a vector of ZZX'es. Returns an extimate for the
// noise variance after mod-switching.
#include "powerful.h"
double Ctxt::rawModSwitch(vector<ZZX>& zzParts, long toModulus) const
{
  // Ensure that new modulus is co-prime with plaintetx space
  assert(toModulus>1 && GCD(toModulus, getPtxtSpace())==1);
  const long p2r = getPtxtSpace();

  // Compute the ratio between the current modulus and the new one.
  // NOTE: toModulus is a long int, so a double for the logarithms and
  //       xdouble for the ratio itself is sufficient
  xdouble ratio = xexp(log((double)toModulus)
		       - context.logOfProduct(getPrimeSet()));

  // Compute also the ratio modulo ptxtSpace
  const ZZ fromModulus = context.productOfPrimes(getPrimeSet());
  long ratioModP = MulMod(toModulus % p2r, 
			  InvMod(rem(fromModulus,p2r),p2r), p2r);

  mulmod_precon_t precon = PrepMulModPrecon(ratioModP, p2r);

  // cerr << "## converting from mod-"<<context.productOfPrimes(getPrimeSet())
  //      << " to mod-"<<toModulus<<" (ratio="<<ratio
  //      << "), ptxtSpace="<<p2r<<endl;

  // Scale and round all the integers in all the parts
  zzParts.resize(parts.size());
  const PowerfulDCRT& p2d_conv = *context.rcData.p2dConv;
  for (size_t i=0; i<parts.size(); i++) {

    Vec<ZZ> powerful;
    p2d_conv.dcrtToPowerful(powerful, parts[i]); // conver to powerful rep

    for (long j=0; j<powerful.length(); j++) {
      const ZZ& coef = powerful[j];
      long c_mod_p = MulModPrecon(rem(coef,p2r), ratioModP, p2r, precon);
      xdouble xcoef = ratio*conv<xdouble>(coef); // the scaled coefficient

      // round xcoef to an integer which is equal to c_mod_p modulo ptxtSpace
      long rounded = conv<long>(floor(xcoef));
      long r_mod_p = rounded % p2r;
      if (r_mod_p < 0) r_mod_p += p2r; // r_mod_p in [0,p-1]

      if (r_mod_p != c_mod_p) {
        long delta = SubMod(c_mod_p, r_mod_p, p2r);
	// either add delta or subtract toModulus-delta
	rounded += delta;
	if (delta > toModulus-delta) rounded -= p2r;
      }
      // SetCoeff(zzParts[i],j,rounded);
      conv(powerful[j], rounded);  // store back in the powerful vector
    }
    //  if (deg(zzParts[i])<20) cerr << "]\n   scaled poly="<<zzParts[i]<<endl;
    p2d_conv.powerfulToZZX(zzParts[i],powerful); // conver to ZZX
  }

  // Return an estimate for the noise
  return conv<double>(noiseVar*ratio*ratio + modSwitchAddedNoiseVar());
}

/********************************************************************/
/***************** multi-automorphism implementation ****************/
#include "multiAutomorph.h"
#include <stack>
#include <unordered_set>

// Interface #1: using a call-back handler
//----------------------------------------

void Ctxt::multiAutomorph(const vector<long>& toVals,
                          AutomorphHandler& handler, long fromVal)
{
  FHE_TIMER_START;
  cleanUp();

  long m = context.zMStar.getM();
  long finv = NTL::InvMod(fromVal, m);
  NTL::mulmod_precon_t fminv = PrepMulModPrecon(finv, m);

  // Compute the number of digits that we need and the esitmated
  // added noise from switching this ciphertext.
  long nDigits;
  NTL::xdouble noise;
  std::tie(nDigits, noise)
      = computeKSNoise(parts[1], pubKey, pubKey.keySWlist()[0].ptxtSpace);

  //  cout << "Using "<<nDigits<<" digits\n";
  double logProd = context.logOfProduct(context.specialPrimes);
  noise += noiseVar * xexp(2*logProd);

  // Break the ciphertext part into digits, if needed, and scale up these
  // digits using the special primes.

  CtxtPart tmpPart(context, IndexSet::emptySet());
  vector<DoubleCRT> polyDigits, tmpDigits;
  {FHE_NTIMER_START(mAutBrk2digits);
  parts[1].breakIntoDigits(polyDigits, nDigits);
  }
  unique_ptr<Ctxt> tmpCtxt;

  for (long v: toVals) {
    long k = NTL::MulModPrecon(v, finv, m, fminv);;
    if (tmpCtxt==nullptr) // allocate empty ciphertext, same plaintext space
      tmpCtxt.reset(new Ctxt(ZeroCtxtLike,*this));
    else
      tmpCtxt->clear();

    tmpCtxt->noiseVar = noise;        // noise estimate

    // Find a key-switching matrix to re-linearize this automorphism

    long keyID=getKeyID();
    const KeySwitch& W = pubKey.getKeySWmatrix(1,k,keyID,keyID);
    if (W.isDummy()) continue; // no such key-switching matrix exist
    // FIXME: We should probably throw an exception in this case

    {FHE_NTIMER_START(mAutBody);

    // Add in the constant part
    tmpPart = parts[0];
    tmpPart.automorph(k);
    tmpPart.addPrimesAndScale(context.specialPrimes);
    tmpCtxt->addPart(tmpPart, /*matchPrimeSet=*/true);

    // "rotate" the digits before key-switching them
    tmpDigits = polyDigits;
    for (size_t i=0; i<tmpDigits.size(); i++) // rotate each of the digits
      tmpDigits[i].automorph(k);

    // Finally we multiply the vector of digits by the key-switching matrix
    tmpCtxt->keySwitchDigits(W, tmpDigits);
    }
    // Call the callback function to process this rotated ciphertext
    if (!handler.handle(tmpCtxt, v))
      break;
  }
}

class GraphHandler: public AutomorphHandler {
public:
  long keyID;
  const AutGraph& tree;
  std::unordered_set<long> keys;
  AutomorphHandler& appHandler; // Handler of the calling application

  GraphHandler(const AutGraph& t, AutomorphHandler& h, long kid):
    keyID(kid), tree(t), appHandler(h)
  { // Insert all keys except 1 (1 is assumed)
    for (auto x: t) if (x.first!=1) keys.insert(x.first);
  }

  bool handle(std::unique_ptr<Ctxt>& ctxt, long amt) override {
    if (keys.count(amt)) { // internal node
      keys.erase(amt);     // don't visit it again
      ctxt->multiAutomorph(tree.at(amt), *this, amt); // recursive call
    }
    return appHandler.handle(ctxt, amt);
  }
};

void multiAutomorph(Ctxt& ctxt, const AutGraph& tree,
                    AutomorphHandler& handler)
{
  GraphHandler h(tree, handler, ctxt.getKeyID());
  ctxt.multiAutomorph(tree.at(1), h, 1);
  // logically we couls call h.handle here, but then
  // we would have to allocate a unique_ptr.
}


// Interface #2: using an interator
//---------------------------------

class AutomorphVecIterator {
  // 'from' and vector of 'to's, and the position in this vector
  long idx;
  long fromVal;
  const std::vector<long>& toVals;

  // Temporaty structures, some for scratch calculations
  long finv;
  NTL::mulmod_precon_t fminv;
  CtxtPart part0;
  NTL::xdouble noise;
  std::vector<DoubleCRT> polyDigits, tmpDigits;

public:
  AutomorphVecIterator(Ctxt& ctxt, long from, const std::vector<long>& to):
    part0(ctxt.getContext(), IndexSet::emptySet()),
    idx(0), fromVal(from), toVals(to)
  {
    FHE_TIMER_START;
    const FHEcontext& context = ctxt.getContext();
    const FHEPubKey& pubKey = ctxt.getPubKey();
    ctxt.cleanUp();
    part0 = ctxt.parts[0];

    long m = context.zMStar.getM();
    finv = NTL::InvMod(from, m);
    fminv = PrepMulModPrecon(finv, m);

    // Compute the number of digits that we need and the esitmated
    // added noise from switching this ciphertext.
    long nDigits;
    std::tie(nDigits, noise)
      = computeKSNoise(ctxt.parts[1], pubKey, pubKey.keySWlist()[0].ptxtSpace);

    double logProd = context.logOfProduct(context.specialPrimes);
    noise += ctxt.getNoiseVar() * xexp(2*logProd);

    // Break the ciphertext part into digits, if needed, and scale up these
    // digits using the special primes.

    FHE_NTIMER_START(AutIterBrk2digits);
    ctxt.parts[1].breakIntoDigits(polyDigits, nDigits);
  }

  // Returns the node number (as element in Zm*) and the ciphertext itself
  // in ctxt. Before calling next, idx points to the next index in the array.
  long next(Ctxt& ctxt)
  {
    if (idx >= lsize(toVals)) return 0;

    // Find a key-switching matrix to re-linearize this automorphism

    long keyID = part0.skHandle.getSecretKeyID();
    const FHEcontext& context = ctxt.getContext();
    const FHEPubKey& pubKey = ctxt.getPubKey();
    long k = NTL::MulModPrecon(toVals[idx], finv,
                               context.zMStar.getM(), fminv);
    const KeySwitch& W = pubKey.getKeySWmatrix(1,k,keyID,keyID);
    if (W.isDummy()) return 0;
    // FIXME: We should probably throw an exception in this case

    ctxt.clear();  
    ctxt.noiseVar = noise; // noise estimate

{ FHE_NTIMER_START(next_1);

    // Add in the constant part
    CtxtPart tmpPart = part0;
    tmpPart.automorph(k);
    tmpPart.addPrimesAndScale(context.specialPrimes);
    ctxt.addPart(tmpPart, /*matchPrimeSet=*/true);
}

{ FHE_NTIMER_START(next_2);
    // "rotate" the digits before key-switching them
    tmpDigits = polyDigits;
    for (size_t i=0; i<tmpDigits.size(); i++) // rotate each of the digits
      tmpDigits[i].automorph(k);
}

{ FHE_NTIMER_START(next_3); 
    // Finally we multiply the vector of digits by the key-switching matrix
    ctxt.keySwitchDigits(W, tmpDigits);
}

    return toVals[idx++];
  }
};


class AutoIteratorImpl : public AutoIterator {
  const AutGraph& tree; // the automorphism tree
  std::stack<AutomorphVecIterator> stk;
public:
  AutoIteratorImpl(Ctxt& c, const AutGraph& t): tree(t)
  { stk.emplace(c,1,t.at(1)); } // new AutomorphVecIterator
  //  ~AutoIteratorImpl() {}

  long next(Ctxt& c) override
  {

    long v;
    while (!stk.empty()) {
      AutomorphVecIterator& it = stk.top();
      v = it.next(c);
      if (v == 0) // no more automorphisms for this iterator
        stk.pop();
      else {
        if (tree.count(v)>0) { // internal node
          // construct & push a new iterator
          stk.emplace(c, v, tree.at(v));
        }
        break;
      }
    }
    return v;
  }
};

AutoIterator* AutoIterator::build(Ctxt& c, const AutGraph& t)
{ 
  FHE_TIMER_START;
  return new AutoIteratorImpl(c, t); 
}<|MERGE_RESOLUTION|>--- conflicted
+++ resolved
@@ -611,10 +611,7 @@
 void Ctxt::addCtxt(const Ctxt& other, bool negative)
 {
   FHE_TIMER_START;
-<<<<<<< HEAD
-
-=======
->>>>>>> cdd83ba3
+
   // Sanity check: same context and public key
   assert (&context==&other.context && &pubKey==&other.pubKey);
 
