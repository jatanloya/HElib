--- conflicted
+++ resolved
@@ -63,7 +63,6 @@
 
 // FIXME: "code bloat": this just replicates the above with ZZX -> zzX
 void DoubleCRT::FFT(const zzX& poly, const IndexSet& s)
-<<<<<<< HEAD
 {
   FHE_TIMER_START;
 
@@ -80,44 +79,6 @@
       }
   NTL_EXEC_RANGE_END
 }
-
-// A non-threaded implementation of DoubleCRT operations
-#else
-
-void DoubleCRT::FFT(const ZZX& poly, const IndexSet& s)
-=======
->>>>>>> 3b6f7d68
-{
-  FHE_TIMER_START;
-
-  if (empty(s)) return;
-
-<<<<<<< HEAD
-// FIXME: "code bloat": this just replicates the above with ZZX -> zzX
-void DoubleCRT::FFT(const zzX& poly, const IndexSet& s)
-{
-  FHE_TIMER_START;
-
-
-  if (empty(s)) return;
-  for (long i = s.first(); i <= s.last(); i = s.next(i))
-    context.ithModulus(i).FFT(map[i], poly);
-}
-
-#endif
-=======
-  static thread_local Vec<long> tls_ivec;
-  Vec<long>& ivec = tls_ivec;
-
-  long icard = MakeIndexVector(s, ivec);
-  NTL_EXEC_RANGE(icard, first, last)
-      for (long j = first; j < last; j++) {
-        long i = ivec[j];
-        context.ithModulus(i).FFT(map[i], poly); 
-      }
-  NTL_EXEC_RANGE_END
-}
->>>>>>> 3b6f7d68
 
 
 // a "sanity check" function, verifies consistency of matrix with current
@@ -621,11 +582,7 @@
 
   }
 
-<<<<<<< HEAD
-{ FHE_NTIMER_START(toPoly_CRT);
-=======
   {FHE_NTIMER_START(toPoly_CRT);
->>>>>>> 3b6f7d68
 
   PartitionInfo pinfo1(phim);
   long cnt1 = pinfo1.NumIntervals();
@@ -732,194 +689,6 @@
   poly.SetLength(phim);
   for (long j = 0; j < phim; j++) poly[j] = resvec[j];
   poly.normalize();
-<<<<<<< HEAD
-
-  // NOTE: assigning to poly[j] within the parallel loop
-  // leads to horrible performance, as there apparently is
-  // a lot of contention within malloc.
-}
-
-}
-
-
-
-
-#else
-
-
-
-#if 1
-// this version is faster than the original, which is based
-// on NTL's built-in CRT routine
-void DoubleCRT::toPoly(ZZX& poly, const IndexSet& s,
-		       bool positive) const
-{
-FHE_TIMER_START;
-  if (isDryRun()) return;
-
-  IndexSet s1 = map.getIndexSet() & s;
-
-  if (empty(s1)) {
-    clear(poly);
-    return;
-  }
-
-  zz_pBak bak; bak.save();
-
-  long phim = context.zMStar.getPhiM();
-
-  ZZ prod;
-  prod = 1;
-  for (long i = s1.first(); i <= s1.last(); i = s1.next(i))
-    prod *= context.ithModulus(i).getQ();
-
-  long sz = prod.size();
-
-  ZZVec res;
-  res.SetSize(phim, sz+1);
-
-  Vec<double> quotients;
-  quotients.SetLength(phim);
-  for (long j = 0; j < phim; j++) quotients[j] = 0;
-
-  ZZ prod1;
-
-  for (long i = s1.first(); i <= s1.last(); i = s1.next(i)) {
-    context.ithModulus(i).restoreModulus();
-    zz_pX& tmp = Cmodulus::getScratch_zz_pX();
-    context.ithModulus(i).iFFT(tmp, map[i]); 
-    {
-      FHE_NTIMER_START(toPoly_CRT);
-
-      long q = zz_p::modulus();
-      mulmod_t qinv = zz_p::ModulusInverse();
-      div(prod1, prod, q);
-      long r = rem(prod1, q);
-      long rinv = InvMod(r, q);
-      mulmod_precon_t rinvqinv = PrepMulModPrecon(rinv, q, qinv);
-      long tlen = tmp.rep.length();
-      const zz_p *tp = tmp.rep.elts();
-      double qrecip = 1/double(q);
-
-      for (long j = 0; j < tlen; j++) {
-        long s2 = MulModPrecon(rep(tp[j]), rinv, q, rinvqinv);
-        MulAddTo(res[j], prod1, s2);
-        quotients[j] += s2*qrecip;
-      }
-    }
-  }
-
-
-  if (positive) {
-    FHE_NTIMER_START(toPoly_finish);
-    poly.rep.SetLength(phim);
-    for (long j = 0; j < phim; j++) {
-      if (res[j] >= prod) rem(res[j], res[j], prod);
-      poly.rep[j] = res[j];
-    }
-    poly.normalize();
-  }
-  else {
-
-
-#if 0
-    FHE_NTIMER_START(toPoly_finish);
-    div(prod1, prod, 2);
-    poly.rep.SetLength(phim);
-    for (long j = 0; j < phim; j++) {
-      if (res[j] >= prod) rem(res[j], res[j], prod);
-      if (res[j] > prod1) sub(res[j], res[j], prod);
-      poly.rep[j] = res[j];
-    }
-    poly.normalize();
-#elif 1
-    FHE_NTIMER_START(toPoly_finish);
-    div(prod1, prod, 2);
-    poly.rep.SetLength(phim);
-    ZZ t1;
-    for (long j = 0; j < phim; j++) {
-      t1 = res[j];
-      MulSubFrom(t1, prod, long(quotients[j]));
-      while (t1 < 0) add(t1, t1, prod);
-      while (t1 >= prod) sub(t1, t1, prod);
-      res[j] = t1;
-      if (res[j] > prod1) sub(res[j], res[j], prod);
-      poly.rep[j] = res[j];
-    }
-    poly.normalize();
-#else
-    FHE_NTIMER_START(toPoly_finish1);
-    div(prod1, prod, 2);
-    poly.rep.SetLength(phim);
-    FHE_NTIMER_STOP(toPoly_finish1);
-
-    ZZ t1;
-    
-    FHE_NTIMER_START(toPoly_finish2);
-    for (long j = 0; j < phim; j++) {
-#if 1
-      t1 = res[j];
-      MulSubFrom(t1, prod, long(quotients[j]));
-      while (t1 < 0) add(t1, t1, prod);
-      while (t1 >= prod) sub(t1, t1, prod);
-      res[j] = t1;
-#else
-      if (res[j] >= prod) rem(res[j], res[j], prod);
-#endif
-    }
-    FHE_NTIMER_STOP(toPoly_finish2);
-
-    FHE_NTIMER_START(toPoly_finish3);
-    for (long j = 0; j < phim; j++) {
-      if (res[j] > prod1) sub(res[j], res[j], prod);
-    }
-    FHE_NTIMER_STOP(toPoly_finish3);
-
-    FHE_NTIMER_START(toPoly_finish4);
-    for (long j = 0; j < phim; j++) {
-      poly.rep[j] = res[j];
-    }
-    poly.normalize();
-    FHE_NTIMER_STOP(toPoly_finish4);
-
-#endif
-
-
-
-
-  }
-}
-#else
-void DoubleCRT::toPoly(ZZX& poly, const IndexSet& s,
-		       bool positive) const
-{
-FHE_TIMER_START;
-  if (isDryRun()) return;
-
-  IndexSet s1 = map.getIndexSet() & s;
-
-  if (empty(s1)) {
-    clear(poly);
-    return;
-  }
-
-  clear(poly);
-  ZZ prod;
-  prod = 1;
-
-  zz_pBak bak; bak.save();
-
-  for (long i = s1.first(); i <= s1.last(); i = s1.next(i)) {
-    context.ithModulus(i).restoreModulus();
-    zz_pX& tmp = Cmodulus::getScratch_zz_pX();
-    context.ithModulus(i).iFFT(tmp, map[i]); 
-    {
-       FHE_NTIMER_START(toPoly_CRT);
-       CRT(poly, prod, tmp);  // NTL :-)
-    }
-  }
-=======
->>>>>>> 3b6f7d68
 
   // NOTE: assigning to poly[j] within the parallel loop
   // leads to horrible performance, as there apparently is
