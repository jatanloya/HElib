--- conflicted
+++ resolved
@@ -144,9 +144,6 @@
 
     for (long j = 0; j < phim; j++)
       row[j] = fun.apply(row[j], other_row[j], pi);
-
-<<<<<<< HEAD
-=======
   }
   return *this;
 }
@@ -195,61 +192,10 @@
 
     for (long j = 0; j < phim; j++)
       row[j] = MulMod(row[j], other_row[j], pi, pi_inv);
-
->>>>>>> 75a0757f
   }
   return *this;
 }
 
-<<<<<<< HEAD
-
-
-// Victor says: I added this routine so I could look
-// examine its performance more carefully
-
-DoubleCRT& DoubleCRT::do_mul(const DoubleCRT &other, 
-			     bool matchIndexSets)
-{
-  FHE_TIMER_START;
-
-  if (isDryRun()) return *this;
-
-  if (&context != &other.context)
-    Error("DoubleCRT::Op: incompatible objects");
-
-  // Match the index sets, if needed
-  if (matchIndexSets && !(map.getIndexSet() >= other.map.getIndexSet()))
-    addPrimes(other.map.getIndexSet() / map.getIndexSet()); // This is expensive
-
-  // If you need to mod-up the other, do it on a temporary scratch copy
-  DoubleCRT tmp(context, IndexSet()); 
-  const IndexMap<vec_long>* other_map = &other.map;
-  if (!(map.getIndexSet() <= other.map.getIndexSet())){ // Even more expensive
-    tmp = other;
-    tmp.addPrimes(map.getIndexSet() / other.map.getIndexSet());
-    other_map = &tmp.map;
-  }
-
-  const IndexSet& s = map.getIndexSet();
-  long phim = context.zMStar.getPhiM();
-
-  // add/sub/mul the data, element by element, modulo the respective primes
-  for (long i = s.first(); i <= s.last(); i = s.next(i)) {
-    long pi = context.ithPrime(i);
-    mulmod_t pi_inv = context.ithModulus(i).getQInv(); 
-    vec_long& row = map[i];
-    const vec_long& other_row = (*other_map)[i];
-
-
-    for (long j = 0; j < phim; j++)
-      row[j] = MulMod(row[j], other_row[j], pi, pi_inv);
-
-  }
-  return *this;
-}
-
-=======
->>>>>>> 75a0757f
 #if 0
 template
 DoubleCRT& DoubleCRT::Op<DoubleCRT::MulFun>(const DoubleCRT &other, MulFun fun,
@@ -972,11 +918,7 @@
       }
 
       for (long pos = 0; pos <= bufsz-nb; pos += nb) {
-<<<<<<< HEAD
-#if 1
-=======
 #if 0
->>>>>>> 75a0757f
         unsigned long utmp = 0;
         for (long cnt = nb-1;  cnt >= 0; cnt--)
           utmp = (utmp << 8) | buf[pos+cnt]; 
@@ -1021,10 +963,6 @@
         }
 
 #endif
-<<<<<<< HEAD
-=======
-
->>>>>>> 75a0757f
         utmp = (utmp & mask);
         
         long tmp = utmp;
