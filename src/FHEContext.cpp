/* Copyright (C) 2012-2017 IBM Corp.
 * This program is Licensed under the Apache License, Version 2.0
 * (the "License"); you may not use this file except in compliance
 * with the License. You may obtain a copy of the License at
 *   http://www.apache.org/licenses/LICENSE-2.0
 * Unless required by applicable law or agreed to in writing, software
 * distributed under the License is distributed on an "AS IS" BASIS,
 * WITHOUT WARRANTIES OR CONDITIONS OF ANY KIND, either express or implied.
 * See the License for the specific language governing permissions and
 * limitations under the License. See accompanying LICENSE file.
 */
#include <cstring>
#include "FHEContext.h"
#include "EvalMap.h"
#include "powerful.h"
#include "binio.h"
#include "sample.h"

NTL_CLIENT

long FindM(long k, long L, long c, long p, long d, long s, long chosen_m, bool verbose)
{
  // get a lower-bound on the parameter N=phi(m):
  // 1. Each level in the modulus chain corresponds to pSize=p2Size/2
  //    bits (where we have one prime of this size, and all the others are of
  //    size p2Size).
  //    When using DoubleCRT, we need 2m to divide q-1 for every prime q.
  // 2. With L levels, the largest modulus for "fresh ciphertexts" has size
  //          Q0 ~ p^{L+1} ~ 2^{(L+1)*pSize}
  // 3. We break each ciphertext into upto c digits, do each digit is as large
  //    as    D=2^{(L+1)*pSize/c}
  // 4. The added noise variance term from the key-switching operation is
  //    c*N*sigma^2*D^2, and this must be mod-switched down to w*N (so it is
  //    on par with the added noise from modulus-switching). Hence the ratio
  //    P that we use for mod-switching must satisfy c*N*sigma^2*D^2/P^2<w*N,
  //    or    P > sqrt(c/w) * sigma * 2^{(L+1)*pSize/c}
  // 5. With this extra P factor, the key-switching matrices are defined
  //    relative to a modulus of size
  //          Q0 = q0*P ~ sqrt{c/w} sigma 2^{(L+1)*pSize*(1+1/c)}
  // 6. To get k-bit security we need N>log(Q0/sigma)(k+110)/7.2, i.e. roughly
  //          N > (L+1)*pSize*(1+1/c)(k+110) / 7.2

  // Compute a bound on m, and make sure that it is not too large
  double cc = 1.0+(1.0/(double)c);
  double dN = ceil((L+1)*FHE_pSize*cc*(k+110)/7.2);
  long N = NTL_SP_BOUND;
  if (N > dN) N = dN;
  else {
    cerr << "Cannot support a bound of " << dN;
    Error(", aborting.\n");
  }

  long m = 0;
  size_t i=0;

  // find the first m satisfying phi(m)>=N and d | ord(p) in Z_m^*
  // and phi(m)/ord(p) >= s
  if (chosen_m) {
    if (GCD(p, chosen_m) == 1) {
      long ordP = multOrd(p, chosen_m);
      if (d == 0 || ordP % d == 0) {
        // chosen_m is OK
        m = chosen_m;
      }
    }
  }
  else if (p==2) { // use pre-computed table, divisors of 2^n-1 for some n's

    static long ms[][4] = {  // pre-computed values of [phi(m),m,d]
      //phi(m), m, ord(2),c_m*1000 (not used anymore)
      { 1176,  1247, 28,  3736}, // gens=5(42)
      { 2880,  3133, 24,  3254}, // gens=6(60), 7(!2)
      { 4050,  4051, 50, 0},     // gens=130(81)
      { 4096,  4369, 16,  3422}, // gens=129(16),3(!16)
      { 4704,  4859, 28, 0},     // gens=7(42),3(!4)
      { 5292,  5461, 14,  4160}, // gens=3(126),509(3)
      { 5760,  8435, 24,  8935}, // gens=58(60),1686(2),11(!2)
      { 7500,  7781, 50, 0},     // gens=353(30),3(!5)
      { 8190,  8191, 13,  1273}, // gens=39(630)
      { 9900, 10261, 30, 0},     // gens=3(330)
      {10752, 11441, 48,  3607}, // gens=7(112),5(!2)
      {10800, 11023, 45, 0},     // gens=270(24),2264(2),3(!5)
      {12000, 13981, 20,  2467}, // gens=10(30),23(10),3(!2)
      {11520, 15665, 24, 14916}, // gens=6(60),177(4),7(!2)
      {14112, 14351, 18, 0},     // gens=7(126),3(!4)
      {15004, 15709, 22,  3867}, // gens=5(682)
      {18000, 18631, 25,  4208}, // gens=17(120),1177(6)
      {15360, 20485, 24, 12767}, // gens=6(80),242(4),7(2)
      {16384, 21845, 16, 12798}, // gens=129(16),273(4),3(!16)
      {17280 ,21931, 24, 18387}, // gens=6(60),467(6),11(!2)
      {19200, 21607, 40, 35633}, // gens=13(120),2789(2),3(!2)
      {21168, 27305, 28, 15407}, // gens=6(126),781(6)
      {23040, 23377, 48,  5292}, // gens=35(240),5(!2)
      {23310, 23311, 45, 0},     // gens=489(518)
      {24576, 24929, 48,  5612}, // gens=12(256),5(!2)
      {27000, 32767, 15, 20021}, // gens=3(150),873(6),6945(2)
      {31104, 31609, 72,  5149}, // gens=11(216),5(!2)
      {43690, 43691, 34, 0},     // gens=69(1285)
      {49500, 49981, 30, 0},     // gens=3(1650)
      {46080, 53261, 24, 33409}, // gens=3(240),242(4),7(!2)
      {54000, 55831, 25, 0},     // gens=22(360),3529(6)
      {49140, 57337, 39,  2608}, // gens=39(630),40956(2)
      {51840, 59527, 72, 21128}, // gens=58(60),1912(6),7(!2)
      {61680, 61681, 40,  1273}, // gens=33(771),17(!2)
      {65536, 65537, 32,  1273}, // gens=2(32),3(!2048)
      {75264, 82603, 56, 36484}, // gens=3(336),24294(2),7(!2)
      {84672, 92837, 56, 38520}  // gens=18(126),1886(6),3(!2)
    };
    for (i=0; i<sizeof(ms)/sizeof(long[4]); i++) { 
      if (ms[i][0] < N || GCD(p, ms[i][1]) != 1) continue;
      long ordP = multOrd(p, ms[i][1]);
      long nSlots = ms[i][0]/ordP;
      if (d != 0 && ordP % d != 0) continue;
      if (nSlots < s) continue;

      m = ms[i][1];
      break;
    }
  }

  // If m is not set yet, just set it close to N. This may be a lousy
  // choice of m for this p, since you will get a small number of slots.

  if (m==0) {
    // search only for odd values of m, to make phi(m) a little closer to m
    for (long candidate=N|1; candidate<10*N; candidate+=2) {
      if (GCD(p,candidate)!=1) continue;

      long ordP = multOrd(p,candidate); // the multiplicative order of p mod m
      if (d>1 && ordP%d!=0 ) continue;
      if (ordP > 100) continue;  // order too big, we will get very few slots

      long n = phi_N(candidate); // compute phi(m)
      if (n < N) continue;       // phi(m) too small

      m = candidate;  // all tests passed, return this value of m
      break;
    }
  }

  if (verbose) {
    cerr << "*** Bound N="<<N<<", choosing m="<<m <<", phi(m)="<< phi_N(m)
         << endl;
  }

  return m;
}

// A global variable, pointing to the "current" context
FHEcontext* activeContext = NULL;

void FHEcontext::productOfPrimes(ZZ& p, const IndexSet& s) const
{
  p = 1;
  for (long i = s.first(); i <= s.last(); i = s.next(i))
    p *= ithPrime(i);
}

// Find the next prime and add it to the chain
long FHEcontext::AddPrime(long initialP, long delta, bool special)
{
  long p = initialP;
  do { p += delta; } // delta could be positive or negative
  while (p>initialP/16 && p<NTL_SP_BOUND && !(ProbPrime(p) && !inChain(p)));

  if (p<=initialP/16 || p>=NTL_SP_BOUND) return 0; // no prime found

  long i = moduli.size(); // The index of the new prime in the list
  moduli.push_back( Cmodulus(zMStar, p, 0) );

  if (special)
    specialPrimes.insert(i);
  else
    ctxtPrimes.insert(i);

  return p;
}

long FHEcontext::AddFFTPrime(bool special)
{
  zz_pBak bak; bak.save(); // Backup the NTL context

  do {
    zz_p::FFTInit(fftPrimeCount);
    fftPrimeCount++;
  } while (inChain(zz_p::modulus()));

  long i = moduli.size(); // The index of the new prime in the list
  long p = zz_p::modulus();

  moduli.push_back( Cmodulus(zMStar, 0, 1) ); // a dummy Cmodulus object

  if (special)
    specialPrimes.insert(i);
  else
    ctxtPrimes.insert(i);

  return p;
}

// Adds several primes to the chain. If byNumber=true then totalSize specifies
// the number of primes to add. If byNumber=false then totalSize specifies the
// target natural log all the added primes.
// Returns natural log of the product of all added primes.
double AddManyPrimes(FHEcontext& context, double totalSize, 
		     bool byNumber, bool special)
{
  if (!context.zMStar.getM() || context.zMStar.getM()>(1<<20))// sanity checks
    Error("AddManyPrimes: m undefined or larger than 2^20");
  // NOTE: Below we are ensured that 16m*log(m) << NTL_SP_BOUND

  double sizeLogSoFar = 0.0; // log of added primes so far
  double addedSoFar = 0.0;   // Either size or number, depending on 'byNumber'

#ifdef NO_HALF_SIZE_PRIME
  long sizeBits = context.bitsPerLevel;
#else
  long sizeBits = 2*context.bitsPerLevel;
#endif
  if (special) { // try to use similar size for all the special primes
    double totalBits = totalSize/log(2.0);
    long numPrimes = ceil(totalBits/NTL_SP_NBITS);// how many special primes
    sizeBits = 1+ceil(totalBits/numPrimes);       // what's the size of each
    // Added one so we don't undershoot our target
  }
  if (sizeBits>NTL_SP_NBITS) sizeBits = NTL_SP_NBITS;
  long sizeBound = 1L << sizeBits;

  // Make sure that you have enough primes such that p-1 is divisible by 2m
  long twoM = 2 * context.zMStar.getM();
  if (sizeBound < twoM*log2(twoM)*8) { // bound too small to have such primes
    sizeBits = ceil(log2(twoM*log2(twoM)))+3; // increase prime size-bound
    sizeBound = 1L << sizeBits;
  }

  // make p-1 divisible by m*2^k for as large k as possible
  // (not needed when m itself a power of two)

  if (context.zMStar.getM() & 1) // m is odd, so not power of two
    while (twoM < sizeBound/(sizeBits*2)) twoM *= 2;

  long bigP = sizeBound - (sizeBound%twoM) +1; // 1 mod 2m
  while (bigP>NTL_SP_BOUND) bigP -= twoM; // sanity check

  long p = bigP+twoM; // twoM is subtracted in the AddPrime function

  // FIXME: The last prime could sometimes be slightly smaller
  while (addedSoFar < totalSize) {
    if ((p = context.AddPrime(p,-twoM,special))) { // found a prime
      sizeLogSoFar += log((double)p);
      addedSoFar = byNumber? (addedSoFar+1.0) : sizeLogSoFar;
    }
    else { // we ran out of primes, try a lower power of two
      twoM /= 2;
      assert(twoM > (long)context.zMStar.getM()); // can we go lower?
      p = bigP;
    }
  }
  return sizeLogSoFar;
}

void buildModChain(FHEcontext &context, long nLevels, long nDgts,
                   bool willBeBootstrappable)
{
  const PAlgebra& palg = context.zMStar;
  long p = palg.getP();
  long m = palg.getM();
  long p2r = context.alMod.getPPowR();

  // Ensure bitsPerLevel is large enough to surpress high-order noise terms
  { long phim = palg.getPhiM();
    double stdev = to_double(context.stdev);
    if (palg.getPow2() == 0) // not power of two
      stdev *= sqrt(m);
    long p2e = p2r;
    if (willBeBootstrappable) { // bigger p^e for bootstrapping
      double alpha; long e, ePrime;
      RecryptData::setAlphaE(alpha,e,ePrime, context);
      p2e = NTL::power_long(p, e-ePrime);
      if (p2e < p2r) p2e = p2r; // sanity check
    }
    double dBound = std::max<double>(boundFreshNoise(m, phim, stdev),
                                     boundRoundingNoise(m, phim, p2e));
<<<<<<< HEAD
    long lBound = min(long(round(log2(dBound))),NTL_SP_NBITS/2);
=======

    long lBound = round(log2(dBound));
    
#ifndef NO_HALF_SIZE_PRIME
    lBound = min(lBound, NTL_SP_NBITS/2);
#endif


>>>>>>> 56e7c5c3
    if (context.bitsPerLevel < lBound) {
      cerr << "buildModChain: context.bitsPerLevel upped from "
           << context.bitsPerLevel<<" to "<<lBound<< endl;
      context.bitsPerLevel = lBound;
    }
  }

#ifdef NO_HALF_SIZE_PRIME
  long nPrimes = nLevels;
#else
  long nPrimes = (nLevels+1)/2;
  // The first prime should be of half the size. The code below tries to find
  // a prime q0 of this size where q0-1 is divisible by 2^k * m for some k>1.

  long twoM = 2 * m;
  long bound = (1L << (context.bitsPerLevel-1));
  while (twoM < bound/(2*context.bitsPerLevel))
    twoM *= 2; // divisible by 2^k * m  for a larger k

  bound = bound - (bound % twoM) +1; // = 1 mod 2m
  long q0 = context.AddPrime(bound, twoM, false); 
  // add next prime to chain
  
  assert(q0 != 0);
  nPrimes--;
#endif

  // Choose the next primes as large as possible
  if (nPrimes>0) AddPrimesByNumber(context, nPrimes);

  // calculate the size of the digits

  if (nDgts > nPrimes) nDgts = nPrimes; // sanity checks
  if (nDgts <= 0) nDgts = 1;
  context.digits.resize(nDgts); // allocate space

  IndexSet s1;
  double sizeSoFar = 0.0;
  double maxDigitSize = 0.0;
  if (nDgts>1) { // we break ciphetext into a few digits when key-switching
    double dsize = context.logOfProduct(context.ctxtPrimes)/nDgts; // estimate

    // A hack: we break the current digit after the total size of all digits
    // so far "almost reaches" the next multiple of dsize, upto 1/3 of a level
    double target = dsize-(context.bitsPerLevel/3.0);
    long idx = context.ctxtPrimes.first();
    for (long i=0; i<nDgts-1; i++) { // set all digits but the last
      IndexSet s;
      while (idx <= context.ctxtPrimes.last() && (empty(s)||sizeSoFar<target)) {
        s.insert(idx);
	sizeSoFar += log((double)context.ithPrime(idx));
	idx = context.ctxtPrimes.next(idx);
      }
      assert (!empty(s));
      context.digits[i] = s;
      s1.insert(s);
      double thisDigitSize = context.logOfProduct(s);
      if (maxDigitSize < thisDigitSize) maxDigitSize = thisDigitSize;
      target += dsize;
    }
    // The ctxt primes that are left (if any) form the last digit
    IndexSet s = context.ctxtPrimes / s1;
    if (!empty(s)) {
      context.digits[nDgts-1] = s;
      double thisDigitSize = context.logOfProduct(s);
      if (maxDigitSize < thisDigitSize) maxDigitSize = thisDigitSize;
    }
    else { // If last digit is empty, remove it
      nDgts--;
      context.digits.resize(nDgts);
    }
  }
  else { // only one digit
    maxDigitSize = context.logOfProduct(context.ctxtPrimes);
    context.digits[0] = context.ctxtPrimes;
  }

  // Add special primes to the chain for the P factor of key-switching
  double sizeOfSpecialPrimes
    = maxDigitSize + log(nDgts) + log(context.stdev *2) + log((double)p2r);

  if (willBeBootstrappable)
    sizeOfSpecialPrimes += 8*log(2.0);
  // FIXME: replace 8.0 by some way of computing the real number that's needed

  AddPrimesBySize(context, sizeOfSpecialPrimes, true);
}

bool FHEcontext::operator==(const FHEcontext& other) const
{
  if (zMStar != other.zMStar) return false;
  if (alMod != other.alMod) return false;

  if (moduli.size() != other.moduli.size()) return false;
  for (size_t i=0; i<moduli.size(); i++) {
    const Cmodulus& m1 = moduli[i];
    const Cmodulus& m2 = other.moduli[i];
    if (m1.getQ() != m2.getQ()) return false;
  }

  if (ctxtPrimes != other.ctxtPrimes) return false;
  if (specialPrimes != other.specialPrimes) return false;

  if (digits.size() != other.digits.size()) return false;
  for (size_t i=0; i<digits.size(); i++)
    if (digits[i] != other.digits[i]) return false;

  if (stdev != other.stdev) return false;

  if (rcData != other.rcData) return false;
  if (trcData != other.trcData) return false;
  return true;
}


void writeContextBaseBinary(ostream& str, const FHEcontext& context)
{
  writeEyeCatcher(str, BINIO_EYE_CONTEXTBASE_BEGIN);

  write_raw_int(str, context.zMStar.getP());
  write_raw_int(str, context.alMod.getR());
  write_raw_int(str, context.zMStar.getM());

  write_raw_int(str, context.zMStar.numOfGens());
  
  // There aren't simple getters to get the gens and ords vectors
  for(unsigned long i=0; i<context.zMStar.numOfGens(); i++) {
    write_raw_int(str, context.zMStar.ZmStarGen(i));
  }

  write_raw_int(str, context.zMStar.numOfGens());
 
  // Copying the way it is done in ASCII IO. 
  // Bad dimensions are represented as a negated ord 
  for(unsigned long i=0; i<context.zMStar.numOfGens(); i++) {
    if(context.zMStar.SameOrd(i))
      write_raw_int(str, context.zMStar.OrderOf(i));
    else 
      write_raw_int(str, -context.zMStar.OrderOf(i));
  }

  writeEyeCatcher(str, BINIO_EYE_CONTEXTBASE_END);
}

void readContextBaseBinary(istream& str, unsigned long& m,
                           unsigned long& p, unsigned long& r,
                           vector<long>& gens, vector<long>& ords)
{
  assert(readEyeCatcher(str, BINIO_EYE_CONTEXTBASE_BEGIN)==0);
    
  p = read_raw_int(str);
  r = read_raw_int(str);
  m = read_raw_int(str);

  // Number of gens and ords saved in front of vectors
  read_raw_vector(str, gens);  
  read_raw_vector(str, ords);
  
  assert(readEyeCatcher(str, BINIO_EYE_CONTEXTBASE_END)==0);
}

std::unique_ptr<FHEcontext> buildContextFromBinary(istream& str)
{
  unsigned long m, p, r;
  vector<long> gens, ords;
  readContextBaseBinary(str, m, p, r, gens, ords);
  return std::unique_ptr<FHEcontext>(new FHEcontext(m,p,r,gens,ords));
}

void writeContextBinary(ostream& str, const FHEcontext& context)
{
  
  writeEyeCatcher(str, BINIO_EYE_CONTEXT_BEGIN);

  // standard-deviation 
  write_raw_xdouble(str, context.stdev);
   
  write_raw_int(str, context.specialPrimes.card());

  // the "special" index 
  for(long tmp = context.specialPrimes.first();
      tmp <= context.specialPrimes.last(); 
      tmp = context.specialPrimes.next(tmp)){
    write_raw_int(str, tmp);
  }

  // output the primes in the chain
  write_raw_int(str, context.moduli.size());

  for (long i=0; i<(long)context.moduli.size(); i++){
    write_raw_int(str, context.moduli[i].getQ());
  }

  // output the digits
  write_raw_int(str, context.digits.size());

  for(long i=0; i<(long)context.digits.size(); i++){
    write_raw_int(str, context.digits[i].card());
    for(long tmp = context.digits[i].first();
         tmp <= context.digits[i].last(); 
         tmp = context.digits[i].next(tmp)){
      write_raw_int(str, tmp);
    }
  }

  write_ntl_vec_long(str, context.rcData.mvec);

  write_raw_int(str, context.rcData.hwt);
  write_raw_int(str, context.rcData.conservative);

  writeEyeCatcher(str, BINIO_EYE_CONTEXT_END);
}


void readContextBinary(istream& str, FHEcontext& context)
{
  assert(readEyeCatcher(str, BINIO_EYE_CONTEXT_BEGIN)==0);

  // Get the standard deviation
  context.stdev = read_raw_xdouble(str);

  long sizeOfS = read_raw_int(str);

  IndexSet s;
  for(long tmp, i=0; i<sizeOfS; i++){
    tmp = read_raw_int(str);
    s.insert(tmp);
  }

  context.moduli.clear();
  context.specialPrimes.clear();
  context.ctxtPrimes.clear();

  long nPrimes = read_raw_int(str);

  for (long p,i=0; i<nPrimes; i++) {
    p = read_raw_int(str);

    context.moduli.push_back(Cmodulus(context.zMStar,p,0));

    if (s.contains(i))
      context.specialPrimes.insert(i); // special prime
    else
      context.ctxtPrimes.insert(i);    // ciphertext prime
  }
  
  long nDigits = read_raw_int(str);

  context.digits.resize(nDigits);
  for(long i=0; i<(long)context.digits.size(); i++){
    sizeOfS = read_raw_int(str);

    for(long tmp, n=0; n<sizeOfS; n++){
      tmp = read_raw_int(str);
      context.digits[i].insert(tmp);
    }
  }

  // Read in the partition of m into co-prime factors (if bootstrappable)
  Vec<long> mv;
  read_ntl_vec_long(str, mv);

  long t = read_raw_int(str);
  bool consFlag = read_raw_int(str);  

  if (mv.length()>0) {
    context.makeBootstrappable(mv, t, consFlag);
  }

  assert(readEyeCatcher(str, BINIO_EYE_CONTEXT_END)==0);
}

void writeContextBase(ostream& str, const FHEcontext& context)
{
  str << "[" << context.zMStar.getM()
      << " " << context.zMStar.getP()
      << " " << context.alMod.getR()
      << " [";
  for (long i=0; i<(long) context.zMStar.numOfGens(); i++) {
    str << context.zMStar.ZmStarGen(i)
	<< ((i==(long)context.zMStar.numOfGens()-1)? "]" : " ");
  }
  str << " [";
  for (long i=0; i<(long) context.zMStar.numOfGens(); i++) {
    long ord = context.zMStar.OrderOf(i);
    if (context.zMStar.SameOrd(i)) str << ord;
    else                           str << (-ord);
    if (i<(long)context.zMStar.numOfGens()-1) str << ' ';
  }
  str << "]]";
}

ostream& operator<< (ostream &str, const FHEcontext& context)
{
  str << "[\n";

  // standard-deviation
  str << context.stdev << "\n";

  // the "special" index 
  str << context.specialPrimes << "\n ";

  // output the primes in the chain
  str << context.moduli.size() << "\n";
  for (long i=0; i<(long)context.moduli.size(); i++)
    str << context.moduli[i].getQ() << " ";
  str << "\n ";

  // output the digits
  str << context.digits.size() << "\n";
  for (long i=0; i<(long)context.digits.size(); i++)
    str << context.digits[i] << " ";

  str <<"\n";

  str << context.rcData.mvec;
  str << " " << context.rcData.hwt;
  str << " " << context.rcData.conservative;
  str << " " << context.rcData.build_cache;
  // NOTE: the data for trcData will always be the same as for rcData

  str << "]\n";

  return str;
}

void readContextBase(istream& str, unsigned long& m, unsigned long& p,
		     unsigned long& r, vector<long>& gens, vector<long>& ords)
{
  // Advance str beyond first '[' 
  seekPastChar(str, '[');  // this function is defined in NumbTh.cpp

  str >> m >> p >> r;
  str >> gens;
  str >> ords;

  seekPastChar(str, ']');
}
std::unique_ptr<FHEcontext> buildContextFromAscii(istream& str)
{
  unsigned long m, p, r;
  vector<long> gens, ords;
  readContextBase(str, m, p, r, gens, ords);
  return std::unique_ptr<FHEcontext>(new FHEcontext(m,p,r,gens,ords));
}

istream& operator>> (istream &str, FHEcontext& context)
{
  seekPastChar(str, '[');  // this function is defined in NumbTh.cpp

  // Get the standard deviation
  str >> context.stdev;

  IndexSet s;
  str >> s; // read the special set

  context.moduli.clear();
  context.specialPrimes.clear();
  context.ctxtPrimes.clear();

  long nPrimes;
  str >> nPrimes;
  for (long i=0; i<nPrimes; i++) {
    long p;
    str >> p; 

    context.moduli.push_back(Cmodulus(context.zMStar,p,0));

    if (s.contains(i))
      context.specialPrimes.insert(i); // special prime
    else
      context.ctxtPrimes.insert(i);    // ciphertext prime
  }

  // read in the partition to digits
  long nDigits;
  str >> nDigits;
  context.digits.resize(nDigits);
  for (long i=0; i<(long)context.digits.size(); i++)
    str >> context.digits[i];

  // Read in the partition of m into co-prime factors (if bootstrappable)
  Vec<long> mv;
  long t;
  bool consFlag;
  int build_cache;
  str >> mv;
  str >> t;
  str >> consFlag;
  str >> build_cache;
  if (mv.length()>0) {
    context.makeBootstrappable(mv, t, consFlag, build_cache);
  }

  seekPastChar(str, ']');
  return str;
}

#include "EncryptedArray.h"
FHEcontext::~FHEcontext()
{
  delete ea;
}

// Constructors must ensure that alMod points to zMStar, and
// rcEA (if set) points to rcAlmod which points to zMStar
FHEcontext::FHEcontext(unsigned long m, unsigned long p, unsigned long r,
   const vector<long>& gens, const vector<long>& ords):
  zMStar(m, p, gens, ords), alMod(zMStar, r),
  ea(new EncryptedArray(*this, alMod))
{
  stdev=3.2;  
  bitsPerLevel = FHE_pSize;
  fftPrimeCount = 0; 
}<|MERGE_RESOLUTION|>--- conflicted
+++ resolved
@@ -281,18 +281,12 @@
     }
     double dBound = std::max<double>(boundFreshNoise(m, phim, stdev),
                                      boundRoundingNoise(m, phim, p2e));
-<<<<<<< HEAD
-    long lBound = min(long(round(log2(dBound))),NTL_SP_NBITS/2);
-=======
-
     long lBound = round(log2(dBound));
     
 #ifndef NO_HALF_SIZE_PRIME
     lBound = min(lBound, NTL_SP_NBITS/2);
 #endif
 
-
->>>>>>> 56e7c5c3
     if (context.bitsPerLevel < lBound) {
       cerr << "buildModChain: context.bitsPerLevel upped from "
            << context.bitsPerLevel<<" to "<<lBound<< endl;
